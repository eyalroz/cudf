/*
 * Copyright (c) 2018, NVIDIA CORPORATION.
 *
 * Licensed under the Apache License, Version 2.0 (the "License");
 * you may not use this file except in compliance with the License.
 * You may obtain a copy of the License at
 *
 *     http://www.apache.org/licenses/LICENSE-2.0
 *
 * Unless required by applicable law or agreed to in writing, software
 * distributed under the License is distributed on an "AS IS" BASIS,
 * WITHOUT WARRANTIES OR CONDITIONS OF ANY KIND, either express or implied.
 * See the License for the specific language governing permissions and
 * limitations under the License.
 */

#ifndef GDF_TABLE_H
#define GDF_TABLE_H

#include <gdf/gdf.h>
#include <thrust/device_vector.h>
#include <cassert>
#include <gdf/errorutils.h>
#include "hashmap/hash_functions.cuh"
#include "hashmap/managed.cuh"
#include "sqls_rtti_comp.hpp"

// TODO Inherit from managed class to allocate with managed memory?
template <typename T, typename byte_t = unsigned char>
class gdf_table : public managed
{
public:

  using size_type = T;
  using byte_type = byte_t;

  gdf_table(size_type num_cols, gdf_column ** gdf_columns) 
    : num_columns(num_cols), host_columns(gdf_columns)
  {

    assert(num_cols > 0);
    assert(nullptr != host_columns[0]);
    column_length = host_columns[0]->size;

    if(column_length > 0)
    {
      assert(nullptr != host_columns[0]->data);
    }

    // Copy the pointers to the column's data and types to the device 
    // as contiguous arrays
    device_columns.reserve(num_cols);
    device_types.reserve(num_cols);
    column_byte_widths.reserve(num_cols);
    for(size_type i = 0; i < num_cols; ++i)
    {
<<<<<<< HEAD
      gdf_column * const current_column = host_columns[i];
      assert(column_length == current_column->size);

      device_columns.push_back(current_column->data);
      device_types.push_back(current_column->dtype);

      // Compute the size of a row in the table in bytes
      int column_width_bytes{0};
      if(GDF_SUCCESS == get_column_byte_width(current_column, &column_width_bytes))
      {
        row_size_bytes += column_width_bytes;

        // Store the byte width of each column in a device array
        column_byte_widths.push_back(static_cast<byte_type>(row_size_bytes));
      }
      else
      {
        std::cerr << "Attempted to get column byte width of unsupported GDF datatype.\n";
        column_byte_widths.push_back(0);
      }
=======
      assert(nullptr != host_columns[i]);
      assert(column_length == host_columns[i]->size);
      if(column_length > 0)
      {
        assert(nullptr != host_columns[i]->data);
      }
      device_columns.push_back(host_columns[i]->data);
      device_types.push_back(host_columns[i]->dtype);
>>>>>>> fa97dd71
    }


    d_columns_data = device_columns.data().get();
    d_columns_types = device_types.data().get();
    d_column_byte_widths = column_byte_widths.data().get();
  }

  ~gdf_table(){}

  __host__ 
<<<<<<< HEAD
  gdf_column * get_column(size_type column_index) const
  {
    return host_columns[column_index];
  }

  __host__ __device__
  size_type get_column_length() const
  {
    return column_length;
  }

  /* --------------------------------------------------------------------------*/
  /** 
   * @Synopsis  Updates the length of the gdf_columns in the table
   * 
   * @Param new_length The new length
   */
  /* ----------------------------------------------------------------------------*/
  void set_column_length(const size_type new_length)
  {
    column_length = new_length;

    for(size_type i = 0; i < num_columns; ++i)
    {
      host_columns[i]->size = this->column_length;
    }
  }


  /* --------------------------------------------------------------------------*/
  /** 
   * @Synopsis  Gets the GDF data type of the column to be used for building the hash table
   * 
   * @Returns The GDF data type of the build column
   */
  /* ----------------------------------------------------------------------------*/
  gdf_dtype get_build_column_type() const
=======
  size_type get_num_columns() const
>>>>>>> fa97dd71
  {
    return num_columns;
  }

<<<<<<< HEAD
  /* --------------------------------------------------------------------------*/
  /** 
   * @Synopsis  Gets a pointer to the data of the column to be used for building the hash table
   * 
   * @Returns Pointer to data of the build column
   */
  /* ----------------------------------------------------------------------------*/
  void * get_build_column_data() const
=======
  __host__ 
  gdf_column * get_column(size_type column_index) const
>>>>>>> fa97dd71
  {
    return host_columns[column_index];
  }

<<<<<<< HEAD

  /* --------------------------------------------------------------------------*/
  /** 
   * @Synopsis  Gets a pointer to the data of the column to be used for probing the hash table
   * 
   * @Returns  Pointer to data of the probe column
   */
  /* ----------------------------------------------------------------------------*/
  void * get_probe_column_data() const
  {
    return host_columns[probe_column_index]->data;
=======
  __host__ __device__
  size_type get_column_length() const
  {
    return column_length;
>>>>>>> fa97dd71
  }

  /* --------------------------------------------------------------------------*/
  /** 
   * @Synopsis  Gets the size in bytes of a row in the gdf_table, i.e., the sum of 
   * the byte widths of all columns in the table
   * 
   * @Returns The size in bytes of the row in the table
   */
  /* ----------------------------------------------------------------------------*/
  byte_type get_row_size_bytes() const
  {
    return row_size_bytes;
  }

  /* --------------------------------------------------------------------------*/
  /** 
   * @Synopsis  Packs the elements of a specified row into a contiguous, dense buffer
   * 
   * @Param index The row of the table to return
   * @Param row_byte_buffer A pointer to a preallocated buffer large enough to hold a 
      row of the table 
   * 
   */
  /* ----------------------------------------------------------------------------*/
  // TODO Is there a less hacky way to do this? 
  __device__
  gdf_error get_dense_row(size_type row_index, byte_type * row_byte_buffer)
  {
    if(nullptr == row_byte_buffer) {
      return GDF_DATASET_EMPTY;
    }

    byte_type * write_pointer{row_byte_buffer};

    // Pack the element from each column in the row into the buffer
    for(size_type i = 0; i < num_columns; ++i)
    {
      const byte_type current_column_byte_width = d_column_byte_widths[i];
      switch(current_column_byte_width)
      {
        case 1:
          {
            using col_type = int8_t;
            const col_type * const current_row_element = static_cast<col_type *>(d_columns_data[i])[row_index];
            col_type * write_location = static_cast<col_type*>(write_pointer);
            *write_location = *current_row_element;
            write_pointer += sizeof(col_type);
            break;
          }
        case 2:
          {
            using col_type = int16_t;
            const col_type * const current_row_element = static_cast<col_type *>(d_columns_data[i])[row_index];
            col_type * write_location = static_cast<col_type*>(write_pointer);
            *write_location = *current_row_element;
            write_pointer += sizeof(col_type);
            break;
          }
        case 4:
          {
            using col_type = int32_t;
            const col_type * const current_row_element = static_cast<col_type *>(d_columns_data[i])[row_index];
            col_type * write_location = static_cast<col_type*>(write_pointer);
            *write_location = *current_row_element;
            write_pointer += sizeof(col_type);
            break;
          }
        case 8:
          {
            using col_type = int64_t;
            const col_type * const current_row_element = static_cast<col_type *>(d_columns_data[i])[row_index];
            col_type * write_location = static_cast<col_type*>(write_pointer);
            *write_location = *current_row_element;
            write_pointer += sizeof(col_type);
            break;
          }
        default:
          {
            return GDF_UNSUPPORTED_DTYPE;
          }
      }
    }
  }


    /* --------------------------------------------------------------------------*/
    /** 
     * @Synopsis  Copies a row from another table to a row in this table
     * 
     * @Param other The other table from which the row is copied
     * @Param my_row_index The index of the row in this table that will be written to
     * @Param other_row_index The index of the row from the other table that will be copied from
     */
    /* ----------------------------------------------------------------------------*/
  __device__ 
  gdf_error copy_row(gdf_table const & other,
                const size_type my_row_index,
                const size_type other_row_index)
  {

    for(size_type i = 0; i < num_columns; ++i)
    {
      const gdf_dtype my_col_type = d_columns_types[i];
      const gdf_dtype other_col_type = other.d_columns_types[i];
    
      if(my_col_type != other_col_type){
        return GDF_DTYPE_MISMATCH;
      }

      switch(my_col_type)
      {
        case GDF_INT8:
          {
            using col_type = int8_t;
            col_type & my_elem = static_cast<col_type*>(d_columns_data[i])[my_row_index];
            const col_type other_elem = static_cast<col_type*>(other.d_columns_data[i])[other_row_index];
            my_elem = other_elem;
            break;
          }
        case GDF_INT16:
          {
            using col_type = int16_t;
            col_type & my_elem = static_cast<col_type*>(d_columns_data[i])[my_row_index];
            const col_type other_elem = static_cast<col_type*>(other.d_columns_data[i])[other_row_index];
            my_elem = other_elem;
            break;
          }
        case GDF_INT32:
          {
            using col_type = int32_t;
            col_type & my_elem = static_cast<col_type*>(d_columns_data[i])[my_row_index];
            const col_type other_elem = static_cast<col_type*>(other.d_columns_data[i])[other_row_index];
            my_elem = other_elem;
            break;
          }
        case GDF_INT64:
          {
            using col_type = int64_t;
            col_type & my_elem = static_cast<col_type*>(d_columns_data[i])[my_row_index];
            const col_type other_elem = static_cast<col_type*>(other.d_columns_data[i])[other_row_index];
            my_elem = other_elem;
            break;
          }
        case GDF_FLOAT32:
          {
            using col_type = float;
            col_type & my_elem = static_cast<col_type*>(d_columns_data[i])[my_row_index];
            const col_type other_elem = static_cast<col_type*>(other.d_columns_data[i])[other_row_index];
            my_elem = other_elem;
            break;
          }
        case GDF_FLOAT64:
          {
            using col_type = double;
            col_type & my_elem = static_cast<col_type*>(d_columns_data[i])[my_row_index];
            const col_type other_elem = static_cast<col_type*>(other.d_columns_data[i])[other_row_index];
            my_elem = other_elem;
            break;
          }
        case GDF_DATE32:
          {
            using col_type = int32_t;
            col_type & my_elem = static_cast<col_type*>(d_columns_data[i])[my_row_index];
            const col_type other_elem = static_cast<col_type*>(other.d_columns_data[i])[other_row_index];
            my_elem = other_elem;
            break;
          }
        case GDF_DATE64:
          {
            using col_type = int64_t;
            col_type & my_elem = static_cast<col_type*>(d_columns_data[i])[my_row_index];
            const col_type other_elem = static_cast<col_type*>(other.d_columns_data[i])[other_row_index];
            my_elem = other_elem;
            break;
          }
        case GDF_TIMESTAMP:
          {
            using col_type = int64_t;
            col_type & my_elem = static_cast<col_type*>(d_columns_data[i])[my_row_index];
            const col_type other_elem = static_cast<col_type*>(other.d_columns_data[i])[other_row_index];
            my_elem = other_elem;
            break;
          }
        default:
          return GDF_UNSUPPORTED_DTYPE;
      }
    }
    return GDF_SUCCESS;
  }

    /* --------------------------------------------------------------------------*/
    /** 
     * @Synopsis  Checks for equality between a row in this table and another table.
     * 
     * @Param other The other table whose row is compared to this tables
     * @Param my_row_index The row index of this table to compare
     * @Param other_row_index The row index of the other table to compare
     * 
     * @Returns True if the elements in both rows are equivalent, otherwise False
     */
    /* ----------------------------------------------------------------------------*/
  __device__
  bool rows_equal(gdf_table const & other, 
                  const size_type my_row_index, 
                  const size_type other_row_index) const
  {

    for(size_type i = 0; i < num_columns; ++i)
    {
      const gdf_dtype my_col_type = d_columns_types[i];
      const gdf_dtype other_col_type = other.d_columns_types[i];
    
      if(my_col_type != other_col_type)
      {
        return false;
      }

      switch(my_col_type)
      {
        case GDF_INT8:
          {
            using col_type = int8_t;
            const col_type my_elem = static_cast<col_type*>(d_columns_data[i])[my_row_index];
            const col_type other_elem = static_cast<col_type*>(other.d_columns_data[i])[other_row_index];
            if(my_elem != other_elem)
              return false;
            break;
          }
        case GDF_INT16:
          {
            using col_type = int16_t;
            const col_type my_elem = static_cast<col_type*>(d_columns_data[i])[my_row_index];
            const col_type other_elem = static_cast<col_type*>(other.d_columns_data[i])[other_row_index];
            if(my_elem != other_elem)
              return false;
            break;
          }
        case GDF_INT32:
          {
            using col_type = int32_t;
            const col_type my_elem = static_cast<col_type*>(d_columns_data[i])[my_row_index];
            const col_type other_elem = static_cast<col_type*>(other.d_columns_data[i])[other_row_index];
            if(my_elem != other_elem)
              return false;
            break;
          }
        case GDF_INT64:
          {
            using col_type = int64_t;
            const col_type my_elem = static_cast<col_type*>(d_columns_data[i])[my_row_index];
            const col_type other_elem = static_cast<col_type*>(other.d_columns_data[i])[other_row_index];
            if(my_elem != other_elem)
              return false;
            break;
          }
        case GDF_FLOAT32:
          {
            using col_type = float;
            const col_type my_elem = static_cast<col_type*>(d_columns_data[i])[my_row_index];
            const col_type other_elem = static_cast<col_type*>(other.d_columns_data[i])[other_row_index];
            if(my_elem != other_elem)
              return false;
            break;
          }
        case GDF_FLOAT64:
          {
            using col_type = double;
            const col_type my_elem = static_cast<col_type*>(d_columns_data[i])[my_row_index];
            const col_type other_elem = static_cast<col_type*>(other.d_columns_data[i])[other_row_index];
            if(my_elem != other_elem)
              return false;
            break;
          }
        case GDF_DATE32:
          {
            using col_type = int32_t;
            const col_type my_elem = static_cast<col_type*>(d_columns_data[i])[my_row_index];
            const col_type other_elem = static_cast<col_type*>(other.d_columns_data[i])[other_row_index];
            if(my_elem != other_elem)
              return false;
            break;
          }
        case GDF_DATE64:
          {
            using col_type = int64_t;
            const col_type my_elem = static_cast<col_type*>(d_columns_data[i])[my_row_index];
            const col_type other_elem = static_cast<col_type*>(other.d_columns_data[i])[other_row_index];
            if(my_elem != other_elem)
              return false;
            break;
          }
        case GDF_TIMESTAMP:
          {
            using col_type = int64_t;
            const col_type my_elem = static_cast<col_type*>(d_columns_data[i])[my_row_index];
            const col_type other_elem = static_cast<col_type*>(other.d_columns_data[i])[other_row_index];
            if(my_elem != other_elem)
              return false;
            break;
          }
        default:
          return false;
      }
    }

    return true;
  }

  /* --------------------------------------------------------------------------*/
  /** 
   * @Synopsis  This device function computes a hash value for a given row in the table
   * 
   * @Param row_index The row of the table to compute the hash value for
   * @Param num_columns_to_hash The number of columns in the row to hash. If 0, hashes all columns
   * @tparam hash_function The hash function that is used for each element in the row
   * 
   * @Returns The hash value of the row
   */
  /* ----------------------------------------------------------------------------*/
  template <template <typename> class hash_function = default_hash>
  __device__ 
  hash_value_type hash_row(size_type row_index, size_type num_columns_to_hash = 0) const
  {
    hash_value_type hash_value{0};

    // If num_columns_to_hash is zero, hash all columns
    if(0 == num_columns_to_hash)
    {
      num_columns_to_hash = this->num_columns;
    }

    for(size_type i = 0; i < num_columns_to_hash; ++i)
    {
      const gdf_dtype current_column_type = d_columns_types[i];

      switch(current_column_type)
      {
        case GDF_INT8:
          {
            using col_type = int8_t;
            hash_function<col_type> hasher;
            const col_type * current_column = static_cast<col_type*>(d_columns_data[i]);
            const col_type current_value = current_column[row_index];
            hash_value_type key_hash = hasher(current_value);
            // Only combine hash values after the first column
            if(i > 0)
              hash_value = hasher.hash_combine(hash_value, key_hash);
            else
              hash_value = key_hash;
            break;
          }
        case GDF_INT16:
          {
            using col_type = int16_t;
            hash_function<col_type> hasher;
            const col_type * current_column = static_cast<col_type*>(d_columns_data[i]);
            const col_type current_value = current_column[row_index];
            hash_value_type key_hash = hasher(current_value);
            // Only combine hash values after the first column
            if(i > 0)
              hash_value = hasher.hash_combine(hash_value, key_hash);
            else
              hash_value = key_hash;
            break;
          }
        case GDF_INT32:
          {
            using col_type = int32_t;
            hash_function<col_type> hasher;
            const col_type * current_column = static_cast<col_type*>(d_columns_data[i]);
            const col_type current_value = current_column[row_index];
            hash_value_type key_hash = hasher(current_value);
            // Only combine hash values after the first column
            if(i > 0)
              hash_value = hasher.hash_combine(hash_value, key_hash);
            else
              hash_value = key_hash;
            break;
          }
        case GDF_INT64:
          {
            using col_type = int64_t;
            hash_function<col_type> hasher;
            const col_type * current_column = static_cast<col_type*>(d_columns_data[i]);
            const col_type current_value = current_column[row_index];
            hash_value_type key_hash = hasher(current_value);
            // Only combine hash values after the first column
            if(i > 0)
              hash_value = hasher.hash_combine(hash_value, key_hash);
            else
              hash_value = key_hash;
            break;
          }
        case GDF_FLOAT32:
          {
            using col_type = float;
            hash_function<col_type> hasher;
            const col_type * current_column = static_cast<col_type*>(d_columns_data[i]);
            const col_type current_value = current_column[row_index];
            hash_value_type key_hash = hasher(current_value);
            // Only combine hash values after the first column
            if(i > 0)
              hash_value = hasher.hash_combine(hash_value, key_hash);
            else
              hash_value = key_hash;
            break;
          }
        case GDF_FLOAT64:
          {
            using col_type = double;
            hash_function<col_type> hasher;
            const col_type * current_column = static_cast<col_type*>(d_columns_data[i]);
            const col_type current_value = current_column[row_index];
            hash_value_type key_hash = hasher(current_value);
            // Only combine hash values after the first column
            if(i > 0)
              hash_value = hasher.hash_combine(hash_value, key_hash);
            else
              hash_value = key_hash;
            break;
          }
        case GDF_DATE32:
          {
            using col_type = int32_t;
            hash_function<col_type> hasher;
            const col_type * current_column = static_cast<col_type*>(d_columns_data[i]);
            const col_type current_value = current_column[row_index];
            hash_value_type key_hash = hasher(current_value);
            // Only combine hash values after the first column
            if(i > 0)
              hash_value = hasher.hash_combine(hash_value, key_hash);
            else
              hash_value = key_hash;
            break;
          }
        case GDF_DATE64:
          {
            using col_type = int64_t;
            hash_function<col_type> hasher;
            const col_type * current_column = static_cast<col_type*>(d_columns_data[i]);
            const col_type current_value = current_column[row_index];
            hash_value_type key_hash = hasher(current_value);
            // Only combine hash values after the first column
            if(i > 0)
              hash_value = hasher.hash_combine(hash_value, key_hash);
            else
              hash_value = key_hash;
            break;
          }
        case GDF_TIMESTAMP:
          {
            using col_type = int64_t;
            hash_function<col_type> hasher;
            const col_type * current_column = static_cast<col_type*>(d_columns_data[i]);
            const col_type current_value = current_column[row_index];
            hash_value_type key_hash = hasher(current_value);
            // Only combine hash values after the first column
            if(i > 0)
              hash_value = hasher.hash_combine(hash_value, key_hash);
            else
              hash_value = key_hash;
            break;
          }
        default:
          assert(false && "Attempted to hash unsupported GDF datatype");
      }
    }

    return hash_value;
  }

<<<<<<< HEAD
  /* --------------------------------------------------------------------------*/
  /** 
   * @brief  Creates a rearrangement of the table from another table by gathering
     the rows of the input table to rows of this table based on a gather map that
     maps every row of the input table to a corresponding row in this table.
   * 
   * @Param[in] row_gather_map The mapping from input row locations to output row
     locations, i.e., Row 'row_gather_map[i]' of this table will be gathered to 
     gather_output_table[i]
   * @Param[in] gather_output_table The output table to which the rows of this table
     will be mapped
   * 
   * @Returns   
   */
  /* ----------------------------------------------------------------------------*/
  template <typename size_type>
  gdf_error gather(thrust::device_vector<size_type> const & row_gather_map,
          gdf_table<size_type> & gather_output_table)
  {
    gdf_error gdf_status{GDF_SUCCESS};
  
    // Each column can be gathered in parallel, therefore create a 
    // separate stream for every column
    std::vector<cudaStream_t> column_streams(num_columns);
    for(auto & s : column_streams)
    {
      cudaStreamCreate(&s);
    }
  
    // Scatter columns one by one
    for(size_type i = 0; i < num_columns; ++i)
    {
      gdf_column * const current_input_column = this->get_column(i);
      gdf_column * const current_output_column = gather_output_table.get_column(i);
      size_type column_width_bytes{0};
      gdf_status = get_column_byte_width(current_input_column, &column_width_bytes);
  
      if(GDF_SUCCESS != gdf_status)
        return gdf_status;
  
      // Scatter each column based on it's byte width
      switch(column_width_bytes)
      {
        case 1:
          {
            using column_type = int8_t;
            column_type * const input = static_cast<column_type*>(current_input_column->data);
            column_type * const output = static_cast<column_type*>(current_output_column->data);
            gdf_status = gather_column<column_type, size_type>(input, 
                                                     column_length,
                                                     row_gather_map, 
                                                     output,
                                                     column_streams[i]);
            break;
          }
        case 2:
          {
            using column_type = int16_t;
            column_type * input = static_cast<column_type*>(current_input_column->data);
            column_type * output = static_cast<column_type*>(current_output_column->data);
            gdf_status = gather_column<column_type, size_type>(input, 
                                                     column_length,
                                                     row_gather_map, 
                                                     output,
                                                     column_streams[i]);
            break;
          }
        case 4:
          {
            using column_type = int32_t;
            column_type * input = static_cast<column_type*>(current_input_column->data);
            column_type * output = static_cast<column_type*>(current_output_column->data);
            gdf_status = gather_column<column_type, size_type>(input, 
                                                     column_length,
                                                     row_gather_map, 
                                                     output,
                                                     column_streams[i]);
            break;
          }
        case 8:
          {
            using column_type = int64_t;
            column_type * input = static_cast<column_type*>(current_input_column->data);
            column_type * output = static_cast<column_type*>(current_output_column->data);
            gdf_status = gather_column<column_type, size_type>(input, 
                                                     column_length,
                                                     row_gather_map, 
                                                     output,
                                                     column_streams[i]);
            break;
          }
        default:
          gdf_status = GDF_UNSUPPORTED_DTYPE;
      }
  
      if(GDF_SUCCESS != gdf_status)
        return gdf_status;
    }
  
    // Synchronize all the streams
    CUDA_TRY( cudaDeviceSynchronize() );
  
    // Destroy all streams
    for(auto & s : column_streams)
    {
      cudaStreamDestroy(s);
    }
  
    return gdf_status;
  }

  /* --------------------------------------------------------------------------*/
  /** 
   * @Synopsis  An in-place gather operation that permutes the rows of the table
   * according to a map. permuted_table[i] = original_table[ row_gather_map[i] ]
   * 
   * @Param row_gather_map The map the determines the reordering of rows in the 
   table 
   * 
   * @Returns   
   */
  /* ----------------------------------------------------------------------------*/
  template <typename size_type>
  gdf_error gather(thrust::device_vector<size_type> const & row_gather_map) {
      return gather(row_gather_map, *this);
  }

  /* --------------------------------------------------------------------------*/
  /** 
   * @Synopsis  Lexicographically sorts the rows of the gdf_table in-place
   * 
   * @Returns A permutation vector of the new ordering of the rows, e.g.,
   * sorted_table[i] == unsorted_table[ permuted_indices[i] ]
   */
  /* ----------------------------------------------------------------------------*/
  thrust::device_vector<size_type> sort(void) {

      cudaStream_t stream = NULL;

      // Functor that defines a `less` operator between rows of a set of
      // gdf_columns
      LesserRTTI<size_type> comparator(d_columns_data,
              reinterpret_cast<int*>(d_columns_types),
              num_columns);

      // Vector that will store the permutation of the rows after the sort
      thrust::device_vector<size_type> permuted_indices(column_length);
      thrust::sequence(thrust::cuda::par.on(stream),
              permuted_indices.begin(), permuted_indices.end());

      // Use the LesserRTTI functor to sort the rows of the table and the
      // permutation vector
      thrust::sort(thrust::cuda::par.on(stream),
              permuted_indices.begin(), permuted_indices.end(),
              [comparator] __host__ __device__ (size_type i1, size_type i2) {
              return comparator.less(i1, i2);
              });

      //thrust::host_vector<void*> host_columns = device_columns;
      //thrust::host_vector<gdf_dtype> host_types = device_types;

      gather(permuted_indices);

      return permuted_indices;
  }

private:

  /* --------------------------------------------------------------------------*/
  /** 
   * @brief Gathers the values of a column into a new column based on a map that
     maps rows in the input column to rows in the output column.
     input_column[row_gather_map[i]] will be assigned to output_column[i]
   * 
   * @Param[in] input_column The input column whose rows will be gathered
   * @Param[in] num_rows The number of rows in the input and output columns
   * @Param[in] row_gather_map An array that maps rows in the input column
     to rows in the output column
   * @Param[out] output_column The rearrangement of the input column 
     based on the mapping determined by the row_gather_map array
   * 
   * @Returns GDF_SUCCESS upon successful computation
   */
  /* ----------------------------------------------------------------------------*/
  template <typename column_type,
            typename size_type>
  gdf_error gather_column(column_type * const __restrict__ input_column,
                           size_type const num_rows,
                           thrust::device_vector<size_type> const & row_gather_map,
                           column_type * const __restrict__ output_column,
                           cudaStream_t stream = 0) const
  {
  
    gdf_error gdf_status{GDF_SUCCESS};

    // Gathering from one table to another
    if (input_column != output_column) {
      thrust::gather(thrust::cuda::par.on(stream),
                     row_gather_map.begin(),
                     row_gather_map.end(),
                     input_column,
                     output_column);
    } 
    // Gather is in-place
    else {
        thrust::device_vector<column_type> remapped_copy(num_rows);
        thrust::gather(thrust::cuda::par.on(stream),
                       row_gather_map.begin(),
                       row_gather_map.end(),
                       input_column,
                       remapped_copy.begin());
        thrust::copy(thrust::cuda::par.on(stream),
                remapped_copy.begin(),
                remapped_copy.end(),
                output_column);
    }
  
    CUDA_CHECK_LAST();
  
    return gdf_status;
  }
=======
/* --------------------------------------------------------------------------*/
/** 
 * @brief  Creates a rearrangement of the table into another table by scattering
   the rows of this table to rows of the output table based on a scatter map that
   maps every row of this table to a corresponding row in the output table.
 * 
 * @Param[out] scattered_output_table The rearrangement of the input table based 
   on the mappings from the row_scatter_map array
 * @Param[in] row_scatter_map The mapping from input row locations to output row
   locations, i.e., Row 'i' of this table will be scattered to 
   scattered_output_table[row_scatter_map[i]]
 * 
 * @Returns   
 */
/* ----------------------------------------------------------------------------*/
template <typename size_type>
gdf_error scatter( gdf_table<size_type> & scattered_output_table,
                   size_type const * const row_scatter_map) const
{
  gdf_error gdf_status{GDF_SUCCESS};

  // Each column can be scattered in parallel, therefore create a 
  // separate stream for every column
  std::vector<cudaStream_t> column_streams(num_columns);
  for(auto & s : column_streams)
  {
    cudaStreamCreate(&s);
  }

  // Scatter columns one by one
  for(size_type i = 0; i < num_columns; ++i)
  {
    gdf_column * const current_input_column = this->get_column(i);
    gdf_column * const current_output_column = scattered_output_table.get_column(i);
    size_type column_width_bytes{0};
    gdf_status = get_column_byte_width(current_input_column, &column_width_bytes);

    if(GDF_SUCCESS != gdf_status)
      return gdf_status;

    // Scatter each column based on it's byte width
    switch(column_width_bytes)
    {
      case 1:
        {
          using column_type = int8_t;
          column_type * input = static_cast<column_type*>(current_input_column->data);
          column_type * output = static_cast<column_type*>(current_output_column->data);
          gdf_status = scatter_column<column_type>(input, 
                                                   column_length,
                                                   row_scatter_map, 
                                                   output,
                                                   column_streams[i]);
          break;
        }
      case 2:
        {
          using column_type = int16_t;
          column_type * input = static_cast<column_type*>(current_input_column->data);
          column_type * output = static_cast<column_type*>(current_output_column->data);
          gdf_status = scatter_column<column_type>(input, 
                                                   column_length,
                                                   row_scatter_map, 
                                                   output,
                                                   column_streams[i]);
          break;
        }
      case 4:
        {
          using column_type = int32_t;
          column_type * input = static_cast<column_type*>(current_input_column->data);
          column_type * output = static_cast<column_type*>(current_output_column->data);
          gdf_status = scatter_column<column_type>(input, 
                                                   column_length,
                                                   row_scatter_map, 
                                                   output,
                                                   column_streams[i]);
          break;
        }
      case 8:
        {
          using column_type = int64_t;
          column_type * input = static_cast<column_type*>(current_input_column->data);
          column_type * output = static_cast<column_type*>(current_output_column->data);
          gdf_status = scatter_column<column_type>(input, 
                                                   column_length,
                                                   row_scatter_map, 
                                                   output,
                                                   column_streams[i]);
          break;
        }
      default:
        gdf_status = GDF_UNSUPPORTED_DTYPE;
    }

    if(GDF_SUCCESS != gdf_status)
      return gdf_status;
  }

  // Synchronize all the streams
  CUDA_TRY( cudaDeviceSynchronize() );

  // Destroy all streams
  for(auto & s : column_streams)
  {
    cudaStreamDestroy(s);
  }

  return gdf_status;
}


private:

/* --------------------------------------------------------------------------*/
/** 
 * @brief Scatters the values of a column into a new column based on a map that
   maps rows in the input column to rows in the output column. input_column[i]
   will be scattered to output_column[ row_scatter_map[i] ]
 * 
 * @Param[in] input_column The input column whose rows will be scattered
 * @Param[in] num_rows The number of rows in the input and output columns
 * @Param[in] row_scatter_map An array that maps rows in the input column
   to rows in the output column
 * @Param[out] output_column The rearrangement of the input column 
   based on the mapping determined by the row_scatter_map array
 * 
 * @Returns GDF_SUCCESS upon successful computation
 */
/* ----------------------------------------------------------------------------*/
template <typename column_type,
          typename size_type>
gdf_error scatter_column(column_type const * const __restrict__ input_column,
                         size_type const num_rows,
                         size_type const * const __restrict__ row_scatter_map,
                         column_type * const __restrict__ output_column,
                         cudaStream_t stream = 0) const
{

  gdf_error gdf_status{GDF_SUCCESS};

  thrust::scatter(thrust::cuda::par.on(stream),
                  input_column,
                  input_column + num_rows,
                  row_scatter_map,
                  output_column);

  CUDA_CHECK_LAST();

  return gdf_status;
}
>>>>>>> fa97dd71

  void ** d_columns_data{nullptr};
  gdf_dtype * d_columns_types{nullptr};

  thrust::device_vector<void*> device_columns;
  thrust::device_vector<gdf_dtype> device_types;

  gdf_column ** host_columns{nullptr};
  const size_type num_columns;
<<<<<<< HEAD
  size_type column_length{0};

  size_type row_size_bytes{0};
  thrust::device_vector<byte_type> column_byte_widths;
  byte_type * d_column_byte_widths{nullptr};

  // Just use the first column as the build/probe column for now
  const size_type build_column_index{0};
  const size_type probe_column_index{0};

=======
  size_type column_length;
>>>>>>> fa97dd71
};

#endif<|MERGE_RESOLUTION|>--- conflicted
+++ resolved
@@ -54,12 +54,14 @@
     column_byte_widths.reserve(num_cols);
     for(size_type i = 0; i < num_cols; ++i)
     {
-<<<<<<< HEAD
       gdf_column * const current_column = host_columns[i];
       assert(column_length == current_column->size);
-
-      device_columns.push_back(current_column->data);
-      device_types.push_back(current_column->dtype);
+      assert(nullptr != current_column);
+      assert(column_length == current_column->size);
+      if(column_length > 0)
+      {
+        assert(nullptr != current_column->data);
+      }
 
       // Compute the size of a row in the table in bytes
       int column_width_bytes{0};
@@ -75,16 +77,9 @@
         std::cerr << "Attempted to get column byte width of unsupported GDF datatype.\n";
         column_byte_widths.push_back(0);
       }
-=======
-      assert(nullptr != host_columns[i]);
-      assert(column_length == host_columns[i]->size);
-      if(column_length > 0)
-      {
-        assert(nullptr != host_columns[i]->data);
-      }
-      device_columns.push_back(host_columns[i]->data);
-      device_types.push_back(host_columns[i]->dtype);
->>>>>>> fa97dd71
+      device_columns.push_back(current_column->data);
+      device_types.push_back(current_column->dtype);
+
     }
 
 
@@ -95,18 +90,6 @@
 
   ~gdf_table(){}
 
-  __host__ 
-<<<<<<< HEAD
-  gdf_column * get_column(size_type column_index) const
-  {
-    return host_columns[column_index];
-  }
-
-  __host__ __device__
-  size_type get_column_length() const
-  {
-    return column_length;
-  }
 
   /* --------------------------------------------------------------------------*/
   /** 
@@ -126,56 +109,22 @@
   }
 
 
-  /* --------------------------------------------------------------------------*/
-  /** 
-   * @Synopsis  Gets the GDF data type of the column to be used for building the hash table
-   * 
-   * @Returns The GDF data type of the build column
-   */
-  /* ----------------------------------------------------------------------------*/
-  gdf_dtype get_build_column_type() const
-=======
   size_type get_num_columns() const
->>>>>>> fa97dd71
   {
     return num_columns;
   }
 
-<<<<<<< HEAD
-  /* --------------------------------------------------------------------------*/
-  /** 
-   * @Synopsis  Gets a pointer to the data of the column to be used for building the hash table
-   * 
-   * @Returns Pointer to data of the build column
-   */
-  /* ----------------------------------------------------------------------------*/
-  void * get_build_column_data() const
-=======
+
   __host__ 
   gdf_column * get_column(size_type column_index) const
->>>>>>> fa97dd71
   {
     return host_columns[column_index];
   }
 
-<<<<<<< HEAD
-
-  /* --------------------------------------------------------------------------*/
-  /** 
-   * @Synopsis  Gets a pointer to the data of the column to be used for probing the hash table
-   * 
-   * @Returns  Pointer to data of the probe column
-   */
-  /* ----------------------------------------------------------------------------*/
-  void * get_probe_column_data() const
-  {
-    return host_columns[probe_column_index]->data;
-=======
   __host__ __device__
   size_type get_column_length() const
   {
     return column_length;
->>>>>>> fa97dd71
   }
 
   /* --------------------------------------------------------------------------*/
@@ -648,7 +597,7 @@
     return hash_value;
   }
 
-<<<<<<< HEAD
+
   /* --------------------------------------------------------------------------*/
   /** 
    * @brief  Creates a rearrangement of the table from another table by gathering
@@ -815,62 +764,9 @@
       return permuted_indices;
   }
 
-private:
-
-  /* --------------------------------------------------------------------------*/
-  /** 
-   * @brief Gathers the values of a column into a new column based on a map that
-     maps rows in the input column to rows in the output column.
-     input_column[row_gather_map[i]] will be assigned to output_column[i]
-   * 
-   * @Param[in] input_column The input column whose rows will be gathered
-   * @Param[in] num_rows The number of rows in the input and output columns
-   * @Param[in] row_gather_map An array that maps rows in the input column
-     to rows in the output column
-   * @Param[out] output_column The rearrangement of the input column 
-     based on the mapping determined by the row_gather_map array
-   * 
-   * @Returns GDF_SUCCESS upon successful computation
-   */
-  /* ----------------------------------------------------------------------------*/
-  template <typename column_type,
-            typename size_type>
-  gdf_error gather_column(column_type * const __restrict__ input_column,
-                           size_type const num_rows,
-                           thrust::device_vector<size_type> const & row_gather_map,
-                           column_type * const __restrict__ output_column,
-                           cudaStream_t stream = 0) const
-  {
-  
-    gdf_error gdf_status{GDF_SUCCESS};
-
-    // Gathering from one table to another
-    if (input_column != output_column) {
-      thrust::gather(thrust::cuda::par.on(stream),
-                     row_gather_map.begin(),
-                     row_gather_map.end(),
-                     input_column,
-                     output_column);
-    } 
-    // Gather is in-place
-    else {
-        thrust::device_vector<column_type> remapped_copy(num_rows);
-        thrust::gather(thrust::cuda::par.on(stream),
-                       row_gather_map.begin(),
-                       row_gather_map.end(),
-                       input_column,
-                       remapped_copy.begin());
-        thrust::copy(thrust::cuda::par.on(stream),
-                remapped_copy.begin(),
-                remapped_copy.end(),
-                output_column);
-    }
-  
-    CUDA_CHECK_LAST();
-  
-    return gdf_status;
-  }
-=======
+
+
+  
 /* --------------------------------------------------------------------------*/
 /** 
  * @brief  Creates a rearrangement of the table into another table by scattering
@@ -984,6 +880,60 @@
 
 
 private:
+/* --------------------------------------------------------------------------*/
+  /** 
+   * @brief Gathers the values of a column into a new column based on a map that
+     maps rows in the input column to rows in the output column.
+     input_column[row_gather_map[i]] will be assigned to output_column[i]
+   * 
+   * @Param[in] input_column The input column whose rows will be gathered
+   * @Param[in] num_rows The number of rows in the input and output columns
+   * @Param[in] row_gather_map An array that maps rows in the input column
+     to rows in the output column
+   * @Param[out] output_column The rearrangement of the input column 
+     based on the mapping determined by the row_gather_map array
+   * 
+   * @Returns GDF_SUCCESS upon successful computation
+   */
+  /* ----------------------------------------------------------------------------*/
+  template <typename column_type,
+            typename size_type>
+  gdf_error gather_column(column_type * const __restrict__ input_column,
+                           size_type const num_rows,
+                           thrust::device_vector<size_type> const & row_gather_map,
+                           column_type * const __restrict__ output_column,
+                           cudaStream_t stream = 0) const
+  {
+  
+    gdf_error gdf_status{GDF_SUCCESS};
+
+    // Gathering from one table to another
+    if (input_column != output_column) {
+      thrust::gather(thrust::cuda::par.on(stream),
+                     row_gather_map.begin(),
+                     row_gather_map.end(),
+                     input_column,
+                     output_column);
+    } 
+    // Gather is in-place
+    else {
+        thrust::device_vector<column_type> remapped_copy(num_rows);
+        thrust::gather(thrust::cuda::par.on(stream),
+                       row_gather_map.begin(),
+                       row_gather_map.end(),
+                       input_column,
+                       remapped_copy.begin());
+        thrust::copy(thrust::cuda::par.on(stream),
+                remapped_copy.begin(),
+                remapped_copy.end(),
+                output_column);
+    }
+  
+    CUDA_CHECK_LAST();
+  
+    return gdf_status;
+  }
+
 
 /* --------------------------------------------------------------------------*/
 /** 
@@ -1022,7 +972,7 @@
 
   return gdf_status;
 }
->>>>>>> fa97dd71
+
 
   void ** d_columns_data{nullptr};
   gdf_dtype * d_columns_types{nullptr};
@@ -1032,20 +982,14 @@
 
   gdf_column ** host_columns{nullptr};
   const size_type num_columns;
-<<<<<<< HEAD
+
   size_type column_length{0};
 
   size_type row_size_bytes{0};
   thrust::device_vector<byte_type> column_byte_widths;
   byte_type * d_column_byte_widths{nullptr};
 
-  // Just use the first column as the build/probe column for now
-  const size_type build_column_index{0};
-  const size_type probe_column_index{0};
-
-=======
-  size_type column_length;
->>>>>>> fa97dd71
+
 };
 
 #endif