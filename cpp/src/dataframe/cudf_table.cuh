/*
 * Copyright (c) 2018, NVIDIA CORPORATION.
 *
 * Licensed under the Apache License, Version 2.0 (the "License");
 * you may not use this file except in compliance with the License.
 * You may obtain a copy of the License at
 *
 *     http://www.apache.org/licenses/LICENSE-2.0
 *
 * Unless required by applicable law or agreed to in writing, software
 * distributed under the License is distributed on an "AS IS" BASIS,
 * WITHOUT WARRANTIES OR CONDITIONS OF ANY KIND, either express or implied.
 * See the License for the specific language governing permissions and
 * limitations under the License.
 */

#ifndef GDF_TABLE_H
#define GDF_TABLE_H

#include "cudf.h"
#include "utilities/cudf_utils.h"
#include "rmm/thrust_rmm_allocator.h"
#include "utilities/error_utils.h"
#include "hash/hash_functions.cuh"
#include "hash/managed.cuh"
#include "copying/gather.hpp"
#include "sqls/sqls_rtti_comp.h"

#include <thrust/tabulate.h>
#include <cassert>
#include "utilities/type_dispatcher.hpp"


<<<<<<< HEAD
=======

template <typename size_type>
struct ValidRange {
    size_type start, stop;
    __host__ __device__
    ValidRange(
            const size_type begin,
            const size_type end) :
        start(begin), stop(end) {}

    __host__ __device__ __forceinline__
    bool operator()(const size_type index)
    {
        return ((index >= start) && (index < stop));
    }
};


>>>>>>> dad7ef0e
/* --------------------------------------------------------------------------*/
/** 
 * @Synopsis  Computes the validity mask for the rows in the gdf_table.

   If a single value in a row of the table is NULL, then the entire row is 
   considered to be NULL. Therefore, we can AND all of the bitmasks of each
   column together to get a bitmask for the validity of each row.
 */
/* ----------------------------------------------------------------------------*/
template <typename size_type>
struct row_masker
{
  row_masker(gdf_valid_type ** column_masks, const size_type num_cols)
    : column_valid_masks{column_masks}, num_columns(num_cols)
    { }
   
  /* --------------------------------------------------------------------------*/
  /** 
   * @Synopsis Computes the bit-wise AND across all columns for the specified mask
   * 
   * @Param mask_number The index of the mask to compute the bit-wise AND across all columns
   * 
   * @Returns The bit-wise AND across all columns for the specified mask number
   */
  /* ----------------------------------------------------------------------------*/
  __device__ __forceinline__
  gdf_valid_type operator()(const size_type mask_number)
  {
    // Intialize row validity mask with all bits set to 1
    gdf_valid_type row_valid_mask{0};
    row_valid_mask = ~(row_valid_mask);

    for(size_type i = 0; i < num_columns; ++i) 
    {
      const gdf_valid_type * current_column_mask = column_valid_masks[i];

      // The column validity mask is optional and can be nullptr
      if(nullptr != current_column_mask){
        row_valid_mask &= current_column_mask[mask_number];
      }
    }
    return row_valid_mask;
  }

  const size_type num_columns;
  gdf_valid_type ** column_valid_masks;
};

/* --------------------------------------------------------------------------*/
/** 
 * @Synopsis A class provides useful functionality for operating on a set of gdf_columns. 

    The gdf_table class is meant to wrap a set of gdf_columns and provide functions
    for operating across all of the columns. It can be thought of as a `matrix`
    whose columns can be of different data types. Thinking of it as a matrix,
    many row-wise operations are defined, such as checking if two rows in a table
    are equivalent.
 */
/* ----------------------------------------------------------------------------*/
template <typename T, typename byte_t = unsigned char>
class gdf_table : public managed
{
public:

  using size_type = T;
  using byte_type = byte_t;

  gdf_table(size_type num_cols, gdf_column ** gdf_columns) 
    : num_columns(num_cols), host_columns(gdf_columns)
  {
    assert(num_cols > 0);
    assert(nullptr != host_columns[0]);
    column_length = host_columns[0]->size;

    if(column_length > 0)
    {
      assert(nullptr != host_columns[0]->data);
    }


    // Copy pointers to each column's data, types, and validity bitmasks 
    // to contiguous host vectors (AoS to SoA conversion)
    std::vector<void*> columns_data(num_cols);
    std::vector<gdf_valid_type*> columns_valids(num_cols);
    std::vector<gdf_dtype> columns_types(num_cols);
    std::vector<byte_type> columns_byte_widths(num_cols);

    for(size_type i = 0; i < num_cols; ++i)
    {
      gdf_column * const current_column = host_columns[i];
      assert(nullptr != current_column);
      assert(column_length == current_column->size);
      if(column_length > 0)
      {
        assert(nullptr != current_column->data);
      }
	
      // Compute the size of a row in the table in bytes
      int column_width_bytes{0};
      if(GDF_SUCCESS == get_column_byte_width(current_column, &column_width_bytes))
      {
        row_size_bytes += column_width_bytes;
        // Store the byte width of each column in a device array
        columns_byte_widths[i] = (static_cast<byte_type>(row_size_bytes));
      }
      else
      {
        std::cerr << "Attempted to get column byte width of unsupported GDF datatype.\n";
        columns_byte_widths[i] = 0;
      }

      columns_data[i] = (host_columns[i]->data);
      columns_valids[i] = (host_columns[i]->valid);
      columns_types[i] = (host_columns[i]->dtype);
    }

    // Copy host vectors to device vectors
    device_columns_data = columns_data;
    device_columns_valids = columns_valids;
    device_columns_types = columns_types;
    device_column_byte_widths = columns_byte_widths;

    d_columns_data_ptr = device_columns_data.data().get();
    d_columns_valids_ptr = device_columns_valids.data().get();
    d_columns_types_ptr = device_columns_types.data().get();
    d_columns_byte_widths_ptr = device_column_byte_widths.data().get();

    // Allocate storage sufficient to hold a validity bit for every row
    // in the table
    const size_type mask_size = gdf_get_num_chars_bitmask(column_length);
    device_row_valid.resize(mask_size);

    // If a row contains a single NULL value, then the entire row is considered
    // to be NULL, therefore initialize the row-validity mask with the
    // bit-wise AND of the validity mask of all the columns
    thrust::tabulate(rmm::exec_policy()->on(0),
                     device_row_valid.begin(),
                     device_row_valid.end(),
                     row_masker<size_type>(d_columns_valids_ptr, num_cols));

    d_row_valid = device_row_valid.data().get();
  }

  ~gdf_table(){}


  /* --------------------------------------------------------------------------*/
  /** 
   * @Synopsis  Updates the length of the gdf_columns in the table
   * 
   * @Param new_length The new length
   */
  /* ----------------------------------------------------------------------------*/
  void set_column_length(const size_type new_length)
  {
    column_length = new_length;

    for(size_type i = 0; i < num_columns; ++i)
    {
      host_columns[i]->size = this->column_length;
    }
  }


  size_type get_num_columns() const
  {
    return num_columns;
  }


  __host__ 
  gdf_column * get_column(size_type column_index) const
  {
    return host_columns[column_index];
  }

   __host__ 
  gdf_column ** get_columns() const
  {
    return host_columns;
  }

  __host__ __device__
  size_type get_column_length() const
  {
    return column_length;
  }

  __device__ bool is_row_valid(size_type row_index) const
  {
    const bool row_valid = gdf_is_valid(d_row_valid, row_index);

    return row_valid;
  }


  /* --------------------------------------------------------------------------*/
  /** 
   * @Synopsis  Gets the size in bytes of a row in the gdf_table, i.e., the sum of 
   * the byte widths of all columns in the table
   * 
   * @Returns The size in bytes of the row in the table
   */
  /* ----------------------------------------------------------------------------*/
  byte_type get_row_size_bytes() const
  {
    return row_size_bytes;
  }


  /* --------------------------------------------------------------------------*/
  /** 
   * @Synopsis  Packs the elements of a specified row into a contiguous byte-buffer
   *
   * This function is called by a single thread, and the thread will copy each element
   * of the row into a single contiguous buffer. TODO: This could be done by multiple threads
   * by passing in a cooperative group. 
   * 
   * @Param index The row of the table to return
   * @Param row_byte_buffer A pointer to a preallocated buffer large enough to hold a 
      row of the table 
   * 
   */
  /* ----------------------------------------------------------------------------*/
  // TODO Is there a less hacky way to do this? 
  __device__
  gdf_error get_packed_row_values(size_type row_index, void * row_byte_buffer) const
  {
    if(nullptr == row_byte_buffer) {
      return GDF_DATASET_EMPTY;
    }

    // Pack the element from each column in the row into the buffer
    for(size_type i = 0; i < num_columns; ++i)
    {
      const gdf_dtype source_col_type = d_columns_types_ptr[i];

      cudf::type_dispatcher(source_col_type,
                            copy_element{},
                            row_byte_buffer, i,
                            d_columns_data_ptr[i], row_index);

    }
    return GDF_SUCCESS;
  }

  struct copy_element{
    template <typename ColumnType>
    __device__ __forceinline__
    void operator()(void * target_column, size_type target_row_index,
                    void const * source_column, size_type source_row_index)
    {
      ColumnType& target_value { static_cast<ColumnType*>(target_column)[target_row_index] };
      ColumnType const& source_value{static_cast<ColumnType const*>(source_column)[source_row_index]};
      target_value = source_value;
    }

  };

  /* --------------------------------------------------------------------------*/
  /**
   * @Synopsis  Packs the validity mask of a specified row into a contiguous byte-buffer 
   * 
   * This function is called by a single thread, and the thread will copy each element
   * of the row into a single contiguous buffer.
   * 
   * @param row_index The row of the table to return validity mask for
   * @param row_valid_byte_buffer A pointer to a preallocated buffer large enough to hold
      the validity bitmask of a row of the table
   */
  /* ----------------------------------------------------------------------------*/
  __device__
  gdf_error get_row_valids(size_type row_index, gdf_valid_type * row_valid_byte_buffer) const
  {
    if(nullptr == row_valid_byte_buffer) {
      return GDF_DATASET_EMPTY;
    }
    
    for(size_type i = 0; i < num_columns; i++)
    {
      // get validity of item in column in self
      if (gdf_is_valid(d_columns_valids_ptr[i], row_index))
        // set validity in output buffer
        row_valid_byte_buffer[i / GDF_VALID_BITSIZE] |= (gdf_valid_type{1} << (i % GDF_VALID_BITSIZE));
    }
    return GDF_SUCCESS;
  }

  __device__
  gdf_valid_type* get_columns_device_valids_ptr(size_type column_index)
  {
    return d_columns_valids_ptr[column_index];
  }
    /* --------------------------------------------------------------------------*/
    /** 
     * @Synopsis  Copies a row from a source table to a target row in this table
     *  
     * This device function should be called by a single thread and the thread will copy all of 
     * the elements in the row from one table to the other. TODO: In the future, this could be done
     * by multiple threads by passing in a cooperative group.
     * 
     * @Param other The other table from which the row is copied
     * @Param my_row_index The index of the row in this table that will be written to
     * @Param other_row_index The index of the row from the other table that will be copied from
     */
    /* ----------------------------------------------------------------------------*/
  __device__ 
  gdf_error copy_row(gdf_table const & source,
                     const size_type target_row_index,
                     const size_type source_row_index)
  {
    for(size_type i = 0; i < num_columns; ++i)
    {
      const gdf_dtype target_col_type = d_columns_types_ptr[i];
      const gdf_dtype source_col_type = source.d_columns_types_ptr[i];
    
      if(target_col_type != source_col_type)
      {
        return GDF_DTYPE_MISMATCH;
      }

      cudf::type_dispatcher(target_col_type,
                            copy_element{},
                            d_columns_data_ptr[i],
                            target_row_index,
                            source.d_columns_data_ptr[i],
                            source_row_index);

    }
    return GDF_SUCCESS;
  }


  struct elements_are_equal{
    template <typename ColumnType>
    __device__ __forceinline__
    bool operator()(void const * lhs_column, size_type lhs_row_index,
                    void const * rhs_column, size_type rhs_row_index)
    {
      ColumnType const lhs_elem{static_cast<ColumnType const*>(lhs_column)[lhs_row_index]};
      ColumnType const rhs_elem{static_cast<ColumnType const*>(rhs_column)[rhs_row_index]};
      return lhs_elem == rhs_elem;
    }
  };

  /* --------------------------------------------------------------------------*/
  /** 
   * @Synopsis  Checks for equality between a target row in this table and a source 
   * row in another table.
   * 
   * @Param rhs The other table whose row is compared to this tables
   * @Param this_row_index The row index of this table to compare
   * @Param rhs_row_index The row index of the rhs table to compare
   * 
   * @Returns True if the elements in both rows are equivalent, otherwise False
   */
  /* ----------------------------------------------------------------------------*/
  __device__
  bool rows_equal(gdf_table const & rhs, 
                  const size_type this_row_index, 
                  const size_type rhs_row_index) const
  {

    // If either row contains a NULL, then by definition, because NULL != x for all x,
    // the two rows are not equal
    bool const valid = this->is_row_valid(this_row_index) && rhs.is_row_valid(rhs_row_index);
    if (false == valid) 
    {
      return false;
    }

    for(size_type i = 0; i < num_columns; ++i)
    {
      gdf_dtype const this_col_type = d_columns_types_ptr[i];
      gdf_dtype const rhs_col_type = rhs.d_columns_types_ptr[i];
    
      if(this_col_type != rhs_col_type)
      {
        return false;
      }

      bool is_equal = cudf::type_dispatcher(this_col_type, 
                                            elements_are_equal{}, 
                                            d_columns_data_ptr[i], 
                                            this_row_index, 
                                            rhs.d_columns_data_ptr[i], 
                                            rhs_row_index);

      // If the elements in column `i` do not match, return false
      // Otherwise, continue to column i+1
      if(false == is_equal){
        return false;
      }
    }

    // If we get through all the columns without returning false,
    // then the rows are equivalent
    return true;
  }

  template < template <typename> typename hash_function >
  struct hash_element
  {
    template <typename col_type>
    __device__ __forceinline__
    void operator()(hash_value_type& hash_value, 
                    void const * col_data,
                    size_type row_index,
                    size_type col_index,
                    bool use_initial_value = false,
                    const hash_value_type& initial_value = 0)
    {
      hash_function<col_type> hasher;
      col_type const * const current_column{static_cast<col_type const*>(col_data)};
      hash_value_type key_hash{hasher(current_column[row_index])};

      if (use_initial_value)
        key_hash = hasher.hash_combine(initial_value, key_hash);

      // Only combine hash-values after the first column
      if(0 == col_index)
        hash_value = key_hash;
      else
        hash_value = hasher.hash_combine(hash_value, key_hash);
    }
  };

  /** --------------------------------------------------------------------------*
   * @brief Device function to compute a hash value for a given row in the table
   * 
   * @param[in] row_index The row of the table to compute the hash value for
   * @param[in] num_columns_to_hash The number of columns in the row to hash. If 0,
   * hashes all columns
   * @param[in] initial_hash_values Optional initial hash values to combine with each column's hashed values
   * @tparam hash_function The hash function that is used for each element in the row,
   * as well as combine hash values
   * 
   * @return The hash value of the row
   * ----------------------------------------------------------------------------**/
  template <template <typename> class hash_function = default_hash>
  __device__ 
  hash_value_type hash_row(size_type row_index,
                           hash_value_type* initial_hash_values = nullptr,
                           size_type num_columns_to_hash = 0) const
  {
    hash_value_type hash_value{0};

    // If num_columns_to_hash is zero, hash all columns
    if(0 == num_columns_to_hash) 
    {
      num_columns_to_hash = this->num_columns;
    }

    bool const use_initial_value{ initial_hash_values != nullptr };
    // Iterate all the columns and hash each element, combining the hash values together
    for(size_type i = 0; i < num_columns_to_hash; ++i)
    {
      gdf_dtype const current_column_type = d_columns_types_ptr[i];

      hash_value_type const initial_hash_value = (use_initial_value) ? initial_hash_values[i] : 0;
      cudf::type_dispatcher(current_column_type, 
                          hash_element<hash_function>{}, 
                          hash_value, d_columns_data_ptr[i], row_index, i,
                          use_initial_value, initial_hash_value);
    }

    return hash_value;
  }

private:

  const size_type num_columns; /** The number of columns in the table */
  size_type column_length{0};     /** The number of rows in the table */

  gdf_column ** host_columns{nullptr};  /** The set of gdf_columns that this table wraps */

  rmm::device_vector<void*> device_columns_data; /** Device array of pointers to each columns data */
  void ** d_columns_data_ptr{nullptr};                  /** Raw pointer to the device array's data */

  rmm::device_vector<gdf_valid_type*> device_columns_valids;  /** Device array of pointers to each columns validity bitmask*/
  gdf_valid_type** d_columns_valids_ptr{nullptr};                   /** Raw pointer to the device array's data */

  rmm::device_vector<gdf_valid_type> device_row_valid;  /** Device array of bitmask for the validity of each row. */
  gdf_valid_type * d_row_valid{nullptr};                   /** Raw pointer to device array's data */

  rmm::device_vector<gdf_dtype> device_columns_types; /** Device array of each columns data type */
  gdf_dtype * d_columns_types_ptr{nullptr};                 /** Raw pointer to the device array's data */

  size_type row_size_bytes{0};
  rmm::device_vector<byte_type> device_column_byte_widths;
  byte_type * d_columns_byte_widths_ptr{nullptr};

};

#endif<|MERGE_RESOLUTION|>--- conflicted
+++ resolved
@@ -31,27 +31,7 @@
 #include "utilities/type_dispatcher.hpp"
 
 
-<<<<<<< HEAD
-=======
-
-template <typename size_type>
-struct ValidRange {
-    size_type start, stop;
-    __host__ __device__
-    ValidRange(
-            const size_type begin,
-            const size_type end) :
-        start(begin), stop(end) {}
-
-    __host__ __device__ __forceinline__
-    bool operator()(const size_type index)
-    {
-        return ((index >= start) && (index < stop));
-    }
-};
-
-
->>>>>>> dad7ef0e
+
 /* --------------------------------------------------------------------------*/
 /** 
  * @Synopsis  Computes the validity mask for the rows in the gdf_table.
