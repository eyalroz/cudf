--- conflicted
+++ resolved
@@ -34,192 +34,6 @@
 
 //---------------------------------------------------------------------------
 
-<<<<<<< HEAD
-
-
-template<typename T>
-__host__ __device__
-T convertStrtoInt(const char *data, long start_idx, long end_idx, char thousands='\0') {
-
-	T answer = (T)0;
-
-	// if the start and end indexs are the same, then it is a single digit value
-	if (start_idx == end_idx) {
-		answer = (data[start_idx] -'0');
-		return answer;
-	}
-
-	bool negative=false;
-	if(data[start_idx]=='-'){
-		negative=true;
-		start_idx++;
-	}
-
-	// the data is in little ending, so the last item of data is the lowest digit
-	int powSize = 0;
-	long idx = end_idx;
-
-	while(idx > (start_idx - 1))
-	{
-		if (data[idx] != thousands) {
-			answer += (data[idx] -'0') * pow(10, powSize);
-			++powSize;
-		}
-
-		--idx;
-	}
-
-	if (negative==true)
-		answer *=-1;
-
-    return answer;
-}
-
-
-template<typename T>
-__host__ __device__
-T convertStrtoFloat(char *data, long start, long end, char decimal, char thousands='\0') {
-
-  T value = 0;
-
-  // Handle negative values if necessary
-  int32_t sign = 1;
-  if (data[start] == '-') {
-    sign = -1;
-    start++;
-  }
-
-  // Handle the whole part of the number
-  long index = start;
-  while (index <= end) {
-    if (data[index] == decimal) {
-      ++index;
-      break;
-    } else if (data[index] == 'e' || data[index] == 'E') {
-      break;
-    } else if (data[index] != thousands) {
-      value *= 10;
-      value += data[index] - '0';
-    }
-    ++index;
-  }
-
-  // Handle fractional part of the number if necessary
-  int32_t divisor = 1;
-  while (index <= end) {
-    if (data[index] == 'e' || data[index] == 'E') {
-      ++index;
-      break;
-    } else if (data[index] != thousands) {
-      value *= 10;
-      value += data[index] - '0';
-      divisor *= 10;
-    }
-    ++index;
-  }
-
-  // Handle exponential part of the number if necessary
-  int32_t exponent = 0;
-  while (index <= end) {
-    if (data[index] == '-') {
-      ++index;
-      exponent = (data[index] - '0') * -1;
-    } else {
-      exponent *= 10;
-      exponent += data[index] - '0';
-    }
-    ++index;
-  }
-
-  if (divisor > 1) {
-    value /= divisor;
-  }
-  if (exponent != 0) {
-    value *= exp10f(exponent);
-  }
-
-  return value * sign;
-}
-
-/**
- * Convert a date (MM/YYYY or DD/MM/YYYY) into a date64
- */
-/*
-__host__ __device__
-int64_t convertStrtoDate(char *data, long start_idx, long end_idx) {
-
-	// removePrePostWhiteSpaces(data, &start_idx, &end_idx);
-
-	static unsigned short days[12] = {0,  31,  60,  91, 121, 152, 182, 213, 244, 274, 305, 335};
-
-	int day 	= 01;
-	int month 	= 01;
-	int year 	= 1970;
-
-	//  determine format  MM/YYYY  or DD/MM/YYYY by looking at size
-	if (end_idx - start_idx < 8) {
-
-		//find the "/"
-		long slash_idx = start_idx;
-
-		while (data[slash_idx] !='/' && slash_idx < end_idx)
-			++slash_idx;
-
-		month = convertStrtoInt<int>(data, start_idx, (slash_idx - 1));
-		year  = convertStrtoInt<int>(data, (slash_idx + 1), end_idx);
-
-	} else {
-
-		//find the "/"
-		long slash_idx = start_idx;
-
-		while (data[slash_idx] !='/' && slash_idx < end_idx)
-			++slash_idx;
-
-		long slash_2_idx = slash_idx + 1;
-
-		while (data[slash_2_idx] !='/' && slash_2_idx < end_idx)
-			++slash_2_idx;
-
-		day 	= convertStrtoInt<int>(data, start_idx, 		(slash_idx  - 1));
-		month  	= convertStrtoInt<int>(data, (slash_idx + 1), 	(slash_2_idx - 1));
-		year  	= convertStrtoInt<int>(data, (slash_2_idx + 1), end_idx);
-	}
-
-	// years since epoch
-	int ye = year - 1970;
-
-	// 1972 was a leap year, so how many between date and 1972?
-	int lpy = (year - 1972)/4 + 1;
-
-	// compute days since epoch
-	int64_t days_e = ((ye - lpy) * 365) + (lpy * 366);
-
-	// is this a leap year?
-	if ( year % 4 == 0 && month > 2)
-		days_e++;
-
-	// months since January
-	int me = month - 01;
-
-	// days up to start of month
-	days_e += days[me];
-
-	// now just add days, but not full days since this one is not over
-	days_e += (day -1);
-
-	// scoot back to midnight
-	--days_e;
-
-	// now convert to seconds
-	int64_t t = (days_e * 24) * 60 * 60;
-
-	return t;
-}
-*/
-
-=======
->>>>>>> 471601e0
 __forceinline__
 __host__ __device__ uint32_t rotl32( uint32_t x, int8_t r )
 {
@@ -359,6 +173,8 @@
     if (data[index] == opts.decimal) {
       ++index;
       break;
+    } else if (data[index] == 'e' || data[index] == 'E') {
+      break;
     } else if (data[index] != opts.thousands) {
       value *= 10;
       value += data[index] - '0';
@@ -369,7 +185,10 @@
   // Handle fractional part of the number if necessary
   int32_t divisor = 1;
   while (index <= end) {
-    if (data[index] != opts.thousands) {
+    if (data[index] == 'e' || data[index] == 'E') {
+      ++index;
+      break;
+    } else if (data[index] != opts.thousands) {
       value *= 10;
       value += data[index] - '0';
       divisor *= 10;
@@ -377,7 +196,27 @@
     ++index;
   }
 
-  return (divisor > 1) ? (value * sign / divisor) : (value * sign);
+  // Handle exponential part of the number if necessary
+  int32_t exponent = 0;
+  while (index <= end) {
+    if (data[index] == '-') {
+      ++index;
+      exponent = (data[index] - '0') * -1;
+    } else {
+      exponent *= 10;
+      exponent += data[index] - '0';
+    }
+    ++index;
+  }
+
+  if (divisor > 1) {
+    value /= divisor;
+  }
+  if (exponent != 0) {
+    value *= exp10f(exponent);
+  }
+
+  return value * sign;
 }
 
 template <>
