--- conflicted
+++ resolved
@@ -646,16 +646,10 @@
                                 ? std::min(col_meta.data_page_offset,
                                            col_meta.dictionary_page_offset)
                                 : col_meta.data_page_offset;
-<<<<<<< HEAD
         page_data.emplace_back(col_meta.total_compressed_size);
         d_compdata = page_data.back().data();
-        CUDA_TRY(cudaMemcpyAsync(d_compdata, input.data() + offset,
-=======
-        RMM_TRY(RMM_ALLOC(&d_compdata, col_meta.total_compressed_size, 0));
-        page_data.emplace_back(d_compdata);
-        const auto buffer = input.get_buffer(offset,col_meta.total_compressed_size);
+        const auto buffer = input.get_buffer(offset, col_meta.total_compressed_size);
         CUDA_TRY(cudaMemcpyAsync(d_compdata, buffer->data(),
->>>>>>> 59b25078
                                  col_meta.total_compressed_size,
                                  cudaMemcpyHostToDevice));
         CUDA_TRY(cudaStreamSynchronize(0));
