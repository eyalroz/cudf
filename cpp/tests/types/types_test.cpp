/*
 * Copyright (c) 2018, NVIDIA CORPORATION.
 *
 * Licensed under the Apache License, Version 2.0 (the "License");
 * you may not use this file except in compliance with the License.
 * You may obtain a copy of the License at
 *
 *     http://www.apache.org/licenses/LICENSE-2.0
 *
 * Unless required by applicable law or agreed to in writing, software
 * distributed under the License is distributed on an "AS IS" BASIS,
 * WITHOUT WARRANTIES OR CONDITIONS OF ANY KIND, either express or implied.
 * See the License for the specific language governing permissions and
 * limitations under the License.
 */

#include <utilities/wrapper_types.hpp>
#include <cudf.h>

#include <gtest/gtest.h>

#include <random>


/**
 * @file types_test.cpp
 * @brief Tests the wrapper structures, their operators, and the unwrap function.
 */

template <typename T>
struct WrappersTest : public ::testing::Test {

  using UnderlyingType = typename T::value_type;

  WrappersTest()
      : dist{std::numeric_limits<UnderlyingType>::lowest(),
             std::numeric_limits<UnderlyingType>::max()} {

    // Use constant seed for deterministic results
    rng.seed(0);
  }

  std::mt19937 rng;
  std::uniform_int_distribution<UnderlyingType> dist;

  UnderlyingType rand(){
      return dist(rng);
  }
};

using WrappersTestBool8 = WrappersTest<cudf::bool8>;

// These structs enable specializing the underlying type to use in testing
// comparisons. For example, we specialize cudf::bool8 to map to bool. This
// means that it's wrapper operators are expected to act like bool even though
// its actual underlying type is a signed 8-bit integer.
template <typename T>
struct TypeToUse{
    using type = void;
};

template<>
struct TypeToUse<cudf::bool8>{
    using type = bool;
};

template <typename T, gdf_dtype dtype>
struct TypeToUse<cudf::detail::wrapper<T, dtype>>{
    using type = typename cudf::detail::wrapper<T,dtype>::value_type;
};

template <typename T>
using WrappersNoBoolTest = WrappersTest<T>;

using WrappersNoBool = ::testing::Types<cudf::category, cudf::timestamp, cudf::date32,
                                        cudf::date64>;

using Wrappers = ::testing::Types<cudf::category, cudf::timestamp, cudf::date32,
                                  cudf::date64, cudf::bool8>;

TYPED_TEST_CASE(WrappersTest, Wrappers);
TYPED_TEST_CASE(WrappersNoBoolTest, WrappersNoBool);

/**
 * @brief The number of test trials for each operator
 * 
 */
static constexpr int NUM_TRIALS{10000};


TYPED_TEST(WrappersTest, ConstructorTest)
{
    using UnderlyingType = typename TypeToUse<TypeParam>::type;

    for (int i = 0; i < NUM_TRIALS; ++i) {
      UnderlyingType t{this->rand()};
      TypeParam w{t};
      EXPECT_EQ(t, w.value);
    }
}

TYPED_TEST(WrappersTest, AssignmentTest)
{
    using UnderlyingType = typename TypeToUse<TypeParam>::type;

    for (int i = 0; i < NUM_TRIALS; ++i) {
      UnderlyingType const t0{this->rand()};
      UnderlyingType const t1{this->rand()};
      TypeParam w0{t0};
      TypeParam w1{t1};

      w0 = w1;

      EXPECT_EQ(t1, w0.value);
    }
}

TYPED_TEST(WrappersTest, UnwrapWrapperTest)
{
    using UnderlyingType = typename TypeToUse<TypeParam>::type;

    for (int i = 0; i < NUM_TRIALS; ++i) {
        UnderlyingType t0{this->rand()};
        UnderlyingType t1{this->rand()};

        TypeParam w{t0};

        EXPECT_EQ(t0, cudf::detail::unwrap(w));

        cudf::detail::unwrap(w) = t1;

        EXPECT_EQ(t1, cudf::detail::unwrap(w));
    }
}

TYPED_TEST(WrappersTest, UnwrapFundamentalTest)
{
    using UnderlyingType = typename TypeToUse<TypeParam>::type;

    for (int i = 0; i < NUM_TRIALS; ++i) {
        UnderlyingType t0{this->rand()};
        UnderlyingType t1{this->rand()};

        EXPECT_EQ(t1, cudf::detail::unwrap(t1));

        cudf::detail::unwrap(t1) = t0;
        EXPECT_EQ(t0, t1);
    }
}

TYPED_TEST(WrappersTest, ArithmeticOperators)
{
    using UnderlyingType = typename TypeToUse<TypeParam>::type;

    for(int i = 0; i < NUM_TRIALS; ++i)
    {
        UnderlyingType const t0{this->rand()};
        UnderlyingType const t1{this->rand()};

        TypeParam const w0{t0};
        TypeParam const w1{t1};

        // Types smaller than int are implicitly promoted to `int` for
        // arithmetic operations. Therefore, need to convert it back to the
        // original type
        EXPECT_EQ(static_cast<UnderlyingType>(t0 + t1),
                  static_cast<UnderlyingType>(TypeParam{w0 + w1}.value));
        EXPECT_EQ(static_cast<UnderlyingType>(t0 - t1),
                  static_cast<UnderlyingType>(TypeParam{w0 - w1}.value));
        EXPECT_EQ(static_cast<UnderlyingType>(t0 * t1),
                  static_cast<UnderlyingType>(TypeParam{w0 * w1}.value));
        if (0 != t1)
          EXPECT_EQ(static_cast<UnderlyingType>(t0 / t1),
                    static_cast<UnderlyingType>(TypeParam{w0 / w1}.value));
    }
}

TYPED_TEST(WrappersNoBoolTest, BooleanOperators)
{
    using UnderlyingType = typename TypeToUse<TypeParam>::type;

    for(int i = 0; i < NUM_TRIALS; ++i)
    {
        UnderlyingType const t0{this->rand()};
        UnderlyingType const t1{this->rand()};

        TypeParam const w0{t0};
        TypeParam const w1{t1};

        EXPECT_EQ(t0 > t1, w0 > w1);
        EXPECT_EQ(t0 < t1, w0 < w1);
        EXPECT_EQ(t0 <= t1, w0 <= w1);
        EXPECT_EQ(t0 >= t1, w0 >= w1);
        EXPECT_EQ(t0 == t1, w0 == w1);
        EXPECT_EQ(t0 != t1, w0 != w1);
    }

    TypeParam w2{42};
    TypeParam w3{43};

    EXPECT_TRUE(w2 == w2);
    EXPECT_TRUE(w2 < w3);
    EXPECT_FALSE(w2 > w3);
    EXPECT_TRUE(w2 != w3);
    EXPECT_TRUE(w2 >= w2);
    EXPECT_TRUE(w2 <= w2);
    EXPECT_FALSE(w2 >= w3);
    EXPECT_TRUE(w2 <= w3);
}

// Just for booleans
TEST_F(WrappersTestBool8, BooleanOperatorsBool8)
{
    for(int i = 0; i < NUM_TRIALS; ++i)
    {
        bool const t0{this->rand()};
        bool const t1{this->rand()};

        cudf::bool8 const w0{t0};
        cudf::bool8 const w1{t1};

        EXPECT_EQ(t0 > t1, w0 > w1);
        EXPECT_EQ(t0 < t1, w0 < w1);
        EXPECT_EQ(t0 <= t1, w0 <= w1);
        EXPECT_EQ(t0 >= t1, w0 >= w1);
        EXPECT_EQ(t0 == t1, w0 == w1);
        EXPECT_EQ(t0 != t1, w0 != w1);
    }

    cudf::bool8 w2{42};
    cudf::bool8 w3{43};

    EXPECT_TRUE(w2 == w2);
    EXPECT_TRUE(w2 == w3);
    EXPECT_FALSE(w2 < w3);
    EXPECT_FALSE(w2 > w3);
    EXPECT_FALSE(w2 != w3);
    EXPECT_TRUE(w2 >= w2);
    EXPECT_TRUE(w2 <= w2);
    EXPECT_TRUE(w2 >= w3);
    EXPECT_TRUE(w2 <= w3);

    cudf::bool8 w4{-42};
    cudf::bool8 w5{43};

    EXPECT_TRUE(w4 == w4);
    EXPECT_TRUE(w5 == w5);
    EXPECT_FALSE(w4 < w5);
    EXPECT_FALSE(w4 > w5);
    EXPECT_FALSE(w4 != w5);
    EXPECT_TRUE(w4 >= w4);
    EXPECT_TRUE(w4 <= w4);
    EXPECT_TRUE(w4 >= w5);
    EXPECT_TRUE(w4 <= w5);

    cudf::bool8 w6{0};
    cudf::bool8 w7{43};

    EXPECT_FALSE(w6 == w7);
    EXPECT_TRUE(w6 < w7);
    EXPECT_TRUE(w7 > w6);
    EXPECT_FALSE(w6 > w7);
    EXPECT_TRUE(w6 != w7);
    EXPECT_TRUE(w6 >= w6);
    EXPECT_TRUE(w6 <= w6);
    EXPECT_FALSE(w6 >= w7);
    EXPECT_TRUE(w6 <= w7);
}

<<<<<<< HEAD
=======
// This ensures that casting cudf::bool8 to int, doing arithmetic, and casting
// the result to bool results in the right answer. If the arithmetic is done
// on random underlying values you can get the wrong answer.
TEST_F(WrappersTestBool8, CastArithmeticTest)
{
    cudf::bool8 w1{42};
    cudf::bool8 w2{-42};

    bool t1{42};
    bool t2{-42};

    EXPECT_EQ(static_cast<bool>(static_cast<int>(w1) + static_cast<int>(w2)),
              static_cast<bool>(static_cast<int>(t1) + static_cast<int>(t2)));
}

>>>>>>> a03e4c6f
TYPED_TEST(WrappersTest, CompoundAssignmentOperators)
{
    using UnderlyingType = typename TypeToUse<TypeParam>::type;

    for(int i = 0; i < NUM_TRIALS; ++i)
    {
        UnderlyingType t0{this->rand()};
        UnderlyingType const t1{this->rand()};

        TypeParam w0{t0};
        TypeParam const w1{t1};

        t0+=t1;
        w0+=w1;
        EXPECT_EQ(t0, static_cast<UnderlyingType>(w0.value));

        t0-=t1;
        w0-=w1;
        EXPECT_EQ(t0, static_cast<UnderlyingType>(w0.value));

        t0*=t1;
        w0*=w1;
        EXPECT_EQ(t0, static_cast<UnderlyingType>(w0.value));

        if( 0 != t1)
        {
            t0/=t1;
            w0/=w1;
            EXPECT_EQ(t0, static_cast<UnderlyingType>(w0.value));
        }
    }
}

TYPED_TEST(WrappersTest, NumericLimitsTest)
{
    using UnderlyingType = typename TypeToUse<TypeParam>::type;

    EXPECT_EQ(static_cast<UnderlyingType>(std::numeric_limits<TypeParam>::max()), 
              std::numeric_limits<UnderlyingType>::max());
    EXPECT_EQ(static_cast<UnderlyingType>(std::numeric_limits<TypeParam>::min()), 
              std::numeric_limits<UnderlyingType>::min());
    EXPECT_EQ(static_cast<UnderlyingType>(std::numeric_limits<TypeParam>::lowest()), 
              std::numeric_limits<UnderlyingType>::lowest());
}<|MERGE_RESOLUTION|>--- conflicted
+++ resolved
@@ -267,8 +267,6 @@
     EXPECT_TRUE(w6 <= w7);
 }
 
-<<<<<<< HEAD
-=======
 // This ensures that casting cudf::bool8 to int, doing arithmetic, and casting
 // the result to bool results in the right answer. If the arithmetic is done
 // on random underlying values you can get the wrong answer.
@@ -284,7 +282,6 @@
               static_cast<bool>(static_cast<int>(t1) + static_cast<int>(t2)));
 }
 
->>>>>>> a03e4c6f
 TYPED_TEST(WrappersTest, CompoundAssignmentOperators)
 {
     using UnderlyingType = typename TypeToUse<TypeParam>::type;
