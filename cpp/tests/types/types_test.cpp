/*
 * Copyright (c) 2018, NVIDIA CORPORATION.
 *
 * Licensed under the Apache License, Version 2.0 (the "License");
 * you may not use this file except in compliance with the License.
 * You may obtain a copy of the License at
 *
 *     http://www.apache.org/licenses/LICENSE-2.0
 *
 * Unless required by applicable law or agreed to in writing, software
 * distributed under the License is distributed on an "AS IS" BASIS,
 * WITHOUT WARRANTIES OR CONDITIONS OF ANY KIND, either express or implied.
 * See the License for the specific language governing permissions and
 * limitations under the License.
 */

#include <utilities/wrapper_types.hpp>
#include <cudf.h>

#include <gtest/gtest.h>

#include <random>


/**
 * @file types_test.cpp
 * @brief Tests the wrapper structures, their operators, and the unwrap function.
 */

template <typename T>
struct WrappersTest : public ::testing::Test {

  using UnderlyingType = typename T::value_type;

  WrappersTest()
      : dist{std::numeric_limits<UnderlyingType>::lowest(),
             std::numeric_limits<UnderlyingType>::max()} {

    // Use constant seed for deterministic results
    rng.seed(0);
  }

  std::mt19937 rng;
  std::uniform_int_distribution<UnderlyingType> dist;

  UnderlyingType rand(){
      return dist(rng);
  }
};

using WrappersTestBool8 = WrappersTest<cudf::bool8>;

// These structs enable specializing the underlying type to use in testing
// comparisons. For example, we specialize cudf::bool8 to map to bool. This
// means that it's wrapper operators are expected to act like bool even though
// its actual underlying type is a signed 8-bit integer.
template <typename T>
struct TypeToUse{
    using type = void;
};

template<>
struct TypeToUse<cudf::bool8>{
    using type = bool;
};

template <typename T, gdf_dtype dtype>
struct TypeToUse<cudf::detail::wrapper<T, dtype>>{
    using type = typename cudf::detail::wrapper<T,dtype>::value_type;
};

template <typename T>
using WrappersNoBoolTest = WrappersTest<T>;

using WrappersNoBool = ::testing::Types<cudf::category, cudf::timestamp, cudf::date32,
                                        cudf::date64>;

using Wrappers = ::testing::Types<cudf::category, cudf::timestamp, cudf::date32,
                                  cudf::date64, cudf::bool8>;

TYPED_TEST_CASE(WrappersTest, Wrappers);
TYPED_TEST_CASE(WrappersNoBoolTest, WrappersNoBool);

/**
 * @brief The number of test trials for each operator
 * 
 */
static constexpr int NUM_TRIALS{10000};


TYPED_TEST(WrappersTest, ConstructorTest)
{
    using UnderlyingType = typename TypeToUse<TypeParam>::type;

    for (int i = 0; i < NUM_TRIALS; ++i) {
      UnderlyingType t{this->rand()};
      TypeParam w{t};
      EXPECT_EQ(t, w.value);
    }
}

TYPED_TEST(WrappersTest, AssignmentTest)
{
    using UnderlyingType = typename TypeToUse<TypeParam>::type;

    for (int i = 0; i < NUM_TRIALS; ++i) {
      UnderlyingType const t0{this->rand()};
      UnderlyingType const t1{this->rand()};
      TypeParam w0{t0};
      TypeParam w1{t1};

      w0 = w1;

      EXPECT_EQ(t1, w0.value);
    }
}

TYPED_TEST(WrappersTest, UnwrapWrapperTest)
{
    using UnderlyingType = typename TypeToUse<TypeParam>::type;

    for (int i = 0; i < NUM_TRIALS; ++i) {
        UnderlyingType t0{this->rand()};
        UnderlyingType t1{this->rand()};

        TypeParam w{t0};

        EXPECT_EQ(t0, cudf::detail::unwrap(w));

        cudf::detail::unwrap(w) = t1;

        EXPECT_EQ(t1, cudf::detail::unwrap(w));
    }
}

TYPED_TEST(WrappersTest, UnwrapFundamentalTest)
{
    using UnderlyingType = typename TypeToUse<TypeParam>::type;

    for (int i = 0; i < NUM_TRIALS; ++i) {
        UnderlyingType t0{this->rand()};
        UnderlyingType t1{this->rand()};

        EXPECT_EQ(t1, cudf::detail::unwrap(t1));

        cudf::detail::unwrap(t1) = t0;
        EXPECT_EQ(t0, t1);
    }
}

TYPED_TEST(WrappersTest, ArithmeticOperators)
{
    using UnderlyingType = typename TypeToUse<TypeParam>::type;

    for(int i = 0; i < NUM_TRIALS; ++i)
    {
        UnderlyingType const t0{this->rand()};
        UnderlyingType const t1{this->rand()};

        TypeParam const w0{t0};
        TypeParam const w1{t1};

        // Types smaller than int are implicitly promoted to `int` for
        // arithmetic operations. Therefore, need to convert it back to the
        // original type
        EXPECT_EQ(static_cast<UnderlyingType>(t0 + t1),
<<<<<<< HEAD
                  TypeParam{w0 + w1}.value);
        EXPECT_EQ(static_cast<UnderlyingType>(t0 - t1),
                  TypeParam{w0 - w1}.value);
        EXPECT_EQ(static_cast<UnderlyingType>(t0 * t1),
                  TypeParam{w0 * w1}.value);
        if (0 != t1)
          EXPECT_EQ(static_cast<UnderlyingType>(t0 / t1),
                    TypeParam{w0 / w1}.value);
=======
                  static_cast<UnderlyingType>(TypeParam{w0 + w1}.value));
        EXPECT_EQ(static_cast<UnderlyingType>(t0 - t1),
                  static_cast<UnderlyingType>(TypeParam{w0 - w1}.value));
        EXPECT_EQ(static_cast<UnderlyingType>(t0 * t1),
                  static_cast<UnderlyingType>(TypeParam{w0 * w1}.value));
        if (0 != t1)
          EXPECT_EQ(static_cast<UnderlyingType>(t0 / t1),
                    static_cast<UnderlyingType>(TypeParam{w0 / w1}.value));
>>>>>>> 612bfdeb
    }
}

TYPED_TEST(WrappersNoBoolTest, BooleanOperators)
{
    using UnderlyingType = typename TypeToUse<TypeParam>::type;

    for(int i = 0; i < NUM_TRIALS; ++i)
    {
        UnderlyingType const t0{this->rand()};
        UnderlyingType const t1{this->rand()};

        TypeParam const w0{t0};
        TypeParam const w1{t1};

        EXPECT_EQ(t0 > t1, w0 > w1);
        EXPECT_EQ(t0 < t1, w0 < w1);
        EXPECT_EQ(t0 <= t1, w0 <= w1);
        EXPECT_EQ(t0 >= t1, w0 >= w1);
        EXPECT_EQ(t0 == t1, w0 == w1);
        EXPECT_EQ(t0 != t1, w0 != w1);
    }

    TypeParam w2{42};
    TypeParam w3{43};

    EXPECT_TRUE(w2 == w2);
    EXPECT_TRUE(w2 < w3);
    EXPECT_FALSE(w2 > w3);
    EXPECT_TRUE(w2 != w3);
    EXPECT_TRUE(w2 >= w2);
    EXPECT_TRUE(w2 <= w2);
    EXPECT_FALSE(w2 >= w3);
    EXPECT_TRUE(w2 <= w3);
}

// Just for booleans
TEST_F(WrappersTestBool8, BooleanOperatorsBool8)
{
    for(int i = 0; i < NUM_TRIALS; ++i)
    {
        bool const t0{this->rand()};
        bool const t1{this->rand()};

        cudf::bool8 const w0{t0};
        cudf::bool8 const w1{t1};

        EXPECT_EQ(t0 > t1, w0 > w1);
        EXPECT_EQ(t0 < t1, w0 < w1);
        EXPECT_EQ(t0 <= t1, w0 <= w1);
        EXPECT_EQ(t0 >= t1, w0 >= w1);
        EXPECT_EQ(t0 == t1, w0 == w1);
        EXPECT_EQ(t0 != t1, w0 != w1);
    }

    cudf::bool8 w2{42};
    cudf::bool8 w3{43};

    EXPECT_TRUE(w2 == w2);
    EXPECT_TRUE(w2 == w3);
    EXPECT_FALSE(w2 < w3);
    EXPECT_FALSE(w2 > w3);
    EXPECT_FALSE(w2 != w3);
    EXPECT_TRUE(w2 >= w2);
    EXPECT_TRUE(w2 <= w2);
    EXPECT_TRUE(w2 >= w3);
    EXPECT_TRUE(w2 <= w3);

    cudf::bool8 w4{-42};
    cudf::bool8 w5{43};

    EXPECT_TRUE(w4 == w4);
    EXPECT_TRUE(w5 == w5);
    EXPECT_FALSE(w4 < w5);
    EXPECT_FALSE(w4 > w5);
    EXPECT_FALSE(w4 != w5);
    EXPECT_TRUE(w4 >= w4);
    EXPECT_TRUE(w4 <= w4);
    EXPECT_TRUE(w4 >= w5);
    EXPECT_TRUE(w4 <= w5);

    cudf::bool8 w6{0};
    cudf::bool8 w7{43};

    EXPECT_FALSE(w6 == w7);
    EXPECT_TRUE(w6 < w7);
    EXPECT_TRUE(w7 > w6);
    EXPECT_FALSE(w6 > w7);
    EXPECT_TRUE(w6 != w7);
    EXPECT_TRUE(w6 >= w6);
    EXPECT_TRUE(w6 <= w6);
    EXPECT_FALSE(w6 >= w7);
    EXPECT_TRUE(w6 <= w7);
}

TYPED_TEST(WrappersTest, CompoundAssignmentOperators)
{
    using UnderlyingType = typename TypeToUse<TypeParam>::type;

    for(int i = 0; i < NUM_TRIALS; ++i)
    {
        UnderlyingType t0{this->rand()};
        UnderlyingType const t1{this->rand()};

        TypeParam w0{t0};
        TypeParam const w1{t1};

        t0+=t1;
        w0+=w1;
        EXPECT_EQ(t0, static_cast<UnderlyingType>(w0.value));

        t0-=t1;
        w0-=w1;
        EXPECT_EQ(t0, static_cast<UnderlyingType>(w0.value));

        t0*=t1;
        w0*=w1;
        EXPECT_EQ(t0, static_cast<UnderlyingType>(w0.value));

        if( 0 != t1)
        {
            t0/=t1;
            w0/=w1;
            EXPECT_EQ(t0, static_cast<UnderlyingType>(w0.value));
        }
    }
}<|MERGE_RESOLUTION|>--- conflicted
+++ resolved
@@ -164,16 +164,6 @@
         // arithmetic operations. Therefore, need to convert it back to the
         // original type
         EXPECT_EQ(static_cast<UnderlyingType>(t0 + t1),
-<<<<<<< HEAD
-                  TypeParam{w0 + w1}.value);
-        EXPECT_EQ(static_cast<UnderlyingType>(t0 - t1),
-                  TypeParam{w0 - w1}.value);
-        EXPECT_EQ(static_cast<UnderlyingType>(t0 * t1),
-                  TypeParam{w0 * w1}.value);
-        if (0 != t1)
-          EXPECT_EQ(static_cast<UnderlyingType>(t0 / t1),
-                    TypeParam{w0 / w1}.value);
-=======
                   static_cast<UnderlyingType>(TypeParam{w0 + w1}.value));
         EXPECT_EQ(static_cast<UnderlyingType>(t0 - t1),
                   static_cast<UnderlyingType>(TypeParam{w0 - w1}.value));
@@ -182,7 +172,6 @@
         if (0 != t1)
           EXPECT_EQ(static_cast<UnderlyingType>(t0 / t1),
                     static_cast<UnderlyingType>(TypeParam{w0 / w1}.value));
->>>>>>> 612bfdeb
     }
 }
 
