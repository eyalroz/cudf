# Copyright (c) 2018, NVIDIA CORPORATION.

import pytest
from collections import OrderedDict

import numpy as np
import pandas as pd

from io import StringIO
from io import BytesIO

from cudf import read_csv
from cudf.io.csv import read_csv_strings
import cudf
import nvstrings
from .utils import assert_eq
import gzip
import shutil

from libgdf_cffi import GDFError


def make_numeric_dataframe(nrows, dtype):
    df = pd.DataFrame()
    df['col1'] = np.arange(nrows, dtype=dtype)
    df['col2'] = np.arange(1, 1 + nrows, dtype=dtype)
    return df


def make_datetime_dataframe():
    df = pd.DataFrame()
    df['col1'] = np.array(['31/10/2010', '05/03/2001', '20/10/1994',
                          '18/10/1990', '1/1/1970'])
    df['col2'] = np.array(['18/04/1995', '14/07/1994', '07/06/2006',
                          '16/09/2005', '2/2/1970'])
    return df


def make_numpy_mixed_dataframe():
    df = pd.DataFrame()
    df['Integer'] = np.array([2345, 11987, 9027, 9027])
    df['Date'] = np.array(['18/04/1995', '14/07/1994', '07/06/2006',
                          '16/09/2005'])
    df['Float'] = np.array([9.001, 8.343, 6, 2.781])
    df['Integer2'] = np.array([2345, 106, 2088, 789277])
    df['Category'] = np.array(['M', 'F', 'F', 'F'])
    return df


def make_all_numeric_dtypes_dataframe():
    df = pd.DataFrame()

    gdf_dtypes = ["float", "float32", "float64", "double", "short", "int",
                  "int32", "int64", "long"]

    np_dtypes = [np.float32, np.float32, np.float64, np.float64, np.int16,
                 np.int32, np.int32, np.int64, np.int64]

    for i in range(len(gdf_dtypes)):
        df[gdf_dtypes[i]] = np.arange(10, dtype=np_dtypes[i])

    return (
        df,
        OrderedDict(zip(gdf_dtypes, gdf_dtypes)),
        OrderedDict(zip(gdf_dtypes, np_dtypes))
    )


dtypes = [np.float64, np.float32, np.int64, np.int32]
dtypes_dict = {'1': np.float64, '2': np.float32, '3': np.int64, '4': np.int32}
nelem = [5, 25, 100]


@pytest.mark.parametrize('dtype', dtypes)
@pytest.mark.parametrize('nelem', nelem)
def test_csv_reader_numeric_data(dtype, nelem, tmpdir):

    fname = tmpdir.mkdir("gdf_csv").join("tmp_csvreader_file1.csv")

    df = make_numeric_dataframe(nelem, dtype)
    df.to_csv(fname, index=False, header=False)

    dtypes = [df[k].dtype for k in df.columns]
    out = read_csv(str(fname), names=list(df.columns.values), dtype=dtypes)

    assert len(out.columns) == len(df.columns)
    pd.util.testing.assert_frame_equal(df, out.to_pandas())


def test_csv_reader_datetime_data(tmpdir):

    fname = tmpdir.mkdir("gdf_csv").join('tmp_csvreader_file2.csv')

    df = make_datetime_dataframe()
    df.to_csv(fname, index=False, header=False)

    df_out = pd.read_csv(fname, names=['col1', 'col2'], parse_dates=[0, 1],
                         dayfirst=True)
    dtypes = ['date', 'date']
    out = read_csv(str(fname), names=list(df.columns.values), dtype=dtypes,
                   dayfirst=True)

    assert len(out.columns) == len(df_out.columns)
    pd.util.testing.assert_frame_equal(df_out, out.to_pandas())


@pytest.mark.parametrize('pandas_arg', [
        {'delimiter': '|'},
        {'sep': '|'}
    ])
@pytest.mark.parametrize('cudf_arg', [
        {'sep': '|'},
        {'delimiter': '|'}
    ])
def test_csv_reader_mixed_data_delimiter_sep(tmpdir, pandas_arg, cudf_arg):

    fname = tmpdir.mkdir("gdf_csv").join('tmp_csvreader_file3.csv')

    df = make_numpy_mixed_dataframe()
    df.to_csv(fname, sep='|', index=False, header=False)

    gdf1 = read_csv(str(fname), names=['1', '2', '3', '4', '5'],
                    dtype=['int64', 'date', 'float64', 'int64', 'category'],
                    dayfirst=True, **cudf_arg)
    gdf2 = read_csv(str(fname), names=['1', '2', '3', '4', '5'],
                    dtype=['int64', 'date', 'float64', 'int64', 'category'],
                    dayfirst=True, **pandas_arg)

    pdf = pd.read_csv(fname, names=['1', '2', '3', '4', '5'],
                      parse_dates=[1], dayfirst=True, **pandas_arg)

    assert len(gdf1.columns) == len(pdf.columns)
    assert len(gdf2.columns) == len(pdf.columns)
    assert_eq(gdf1, gdf2)


def test_csv_reader_all_numeric_dtypes(tmpdir):

    # fname = os.path.abspath('cudf/tests/data/tmp_csvreader_file4.csv')
    fname = tmpdir.mkdir("gdf_csv").join("tmp_csvreader_file4.csv")

    df, gdf_dict, pd_dict = make_all_numeric_dtypes_dataframe()
    df.to_csv(fname, sep=',', index=False, header=False)

    out = read_csv(str(fname), delimiter=',', names=list(gdf_dict.keys()),
                   dtype=gdf_dict)
    df_out = pd.read_csv(fname, delimiter=',', names=list(pd_dict.keys()),
                         dtype=pd_dict, dayfirst=True)

    assert len(out.columns) == len(df_out.columns)
    pd.util.testing.assert_frame_equal(df_out, out.to_pandas())


def test_csv_reader_skiprows_skipfooter(tmpdir):

    fname = tmpdir.mkdir("gdf_csv").join("tmp_csvreader_file5.csv")

    df = make_numpy_mixed_dataframe()
    df.to_csv(fname, columns=['Integer', 'Date', 'Float'], index=False,
              header=False)

    # Using engine='python' to eliminate pandas warning of using python engine.
    df_out = pd.read_csv(fname, names=['1', '2', '3'], parse_dates=[1],
                         dayfirst=True, skiprows=1, skipfooter=1,
                         engine='python')
    out = read_csv(str(fname), names=['1', '2', '3'],
                   dtype=['int64', 'date', 'float64'], skiprows=1,
                   skipfooter=1, dayfirst=True)

    assert len(out.columns) == len(df_out.columns)
    assert len(out) == len(df_out)
    pd.util.testing.assert_frame_equal(df_out, out.to_pandas())


def test_csv_reader_negative_vals(tmpdir):
    fname = tmpdir.mkdir("gdf_csv").join("tmp_csvreader_file6.csv")

    names = ['0', '1', '2']
    dtypes = ['float32', 'float32', 'float32']
    lines = [','.join(names),
             '-181.5060,-185.37000,-3',
             '-127.6300,-230.54600,-9']

    with open(str(fname), 'w') as fp:
        fp.write('\n'.join(lines) + '\n')

    zero = [-181.5060, -127.6300]
    one = [-185.370, -230.54600]
    two = [-3, -9]

    df = read_csv(str(fname), names=names, dtype=dtypes, skiprows=1)

    np.testing.assert_allclose(zero, df['0'])
    np.testing.assert_allclose(one, df['1'])
    np.testing.assert_allclose(two, df['2'])


def test_csv_reader_strings(tmpdir):
    fname = tmpdir.mkdir("gdf_csv").join("tmp_csvreader_file7.csv")

    names = ['text', 'int']
    dtypes = ['str', 'int']
    lines = [','.join(names), 'a,0', 'b,0', 'c,0', 'd,0']

    with open(str(fname), 'w') as fp:
        fp.write('\n'.join(lines) + '\n')

    cols = read_csv_strings(str(fname), names=names, dtype=dtypes, skiprows=1,
                            decimal='.', thousands="'")

    assert(len(cols) == 2)
    assert(type(cols[0]) == nvstrings.nvstrings)
    assert(type(cols[1]) == cudf.Series)
    assert(cols[0].sublist([0]).to_host()[0] == 'a')
    assert(cols[0].sublist([1]).to_host()[0] == 'b')
    assert(cols[0].sublist([2]).to_host()[0] == 'c')
    assert(cols[0].sublist([3]).to_host()[0] == 'd')


def test_csv_reader_strings_quotechars(tmpdir):
    fname = tmpdir.mkdir("gdf_csv").join("tmp_csvreader_file8.csv")

    names = ['text', 'int']
    dtypes = ['str', 'int']
    lines = [','.join(names), '"a,\n",0', '"b ""c"" d",0', 'e,0', '"f,,!.,",0']

    with open(str(fname), 'w') as fp:
        fp.write('\n'.join(lines) + '\n')

    cols = read_csv_strings(str(fname), names=names, dtype=dtypes, skiprows=1,
                            quotechar='\"', quoting=True)

    assert(len(cols) == 2)
    assert(type(cols[0]) == nvstrings.nvstrings)
    assert(type(cols[1]) == cudf.Series)
    assert(cols[0].sublist([0]).to_host()[0] == 'a,\n')
    assert(cols[0].sublist([1]).to_host()[0] == 'b "c" d')
    assert(cols[0].sublist([2]).to_host()[0] == 'e')
    assert(cols[0].sublist([3]).to_host()[0] == 'f,,!.,')


def test_csv_reader_auto_column_detection(tmpdir):
    fname = tmpdir.mkdir("gdf_csv").join("tmp_csvreader_file9.csv")
    df = make_numpy_mixed_dataframe()
    df.to_csv(fname, columns=['Integer', 'Date', 'Float'], index=False,
              header=False)

    df_out = pd.read_csv(fname, parse_dates=[1], dayfirst=True)
    out = read_csv(str(fname), dayfirst=True)
    assert len(out.columns) == len(df_out.columns)
    assert len(out) == len(df_out)
    pd.util.testing.assert_frame_equal(df_out, out.to_pandas())
    # Check dtypes
    assert list(df_out.dtypes) == list(out.to_pandas().dtypes)


def test_csv_reader_usecols_int_char(tmpdir):
    fname = tmpdir.mkdir("gdf_csv").join("tmp_csvreader_file10.csv")
    df = make_numpy_mixed_dataframe()
    df.to_csv(fname, columns=['Integer', 'Date', 'Float', 'Integer2'],
              index=False, header=False)

    df_out = pd.read_csv(fname, usecols=[0, 1, 3], parse_dates=[1],
                         dayfirst=True)
    out = read_csv(str(fname), usecols=[0, 1, 3], dayfirst=True)
    print(df_out)
    print(out)
    assert len(out.columns) == len(df_out.columns)
    assert len(out) == len(df_out)
    pd.util.testing.assert_frame_equal(df_out, out.to_pandas(),
                                       check_names=False)


def test_csv_reader_mangle_dupe_cols_header(tmpdir):
    fname = tmpdir.mkdir("gdf_csv").join("tmp_csvreader_file11.csv")
    df = make_numpy_mixed_dataframe()
    df.to_csv(fname, columns=['Integer', 'Date', 'Float', 'Integer2'],
              index=False, header=False)

    # Default: header=0 when names not passed, mangle_dupe_cols = True
    df_out = pd.read_csv(fname, parse_dates=[1], dayfirst=True)
    out = read_csv(str(fname), dayfirst=True)
    assert len(out.columns) == len(df_out.columns)
    assert len(out) == len(df_out)
    # Compare mangled column names for duplicate names in header row
    assert list(df_out.columns.values) == list(out.columns.values)
    pd.util.testing.assert_frame_equal(df_out, out.to_pandas())

    # header = 3
    df_out = pd.read_csv(fname, parse_dates=[1], dayfirst=True, header=2)
    out = read_csv(str(fname), dayfirst=True, header=2)
    assert len(out.columns) == len(df_out.columns)
    # assert len(out) == len(df_out)
    # Compare column names
    assert list(df_out.columns.values) == list(out.columns.values)


def test_csv_reader_float_decimal(tmpdir):
    fname = tmpdir.mkdir("gdf_csv").join("tmp_csvreader_file12.csv")

    names = ['basic_32', 'basic_64', 'round', 'decimal_only']
    dtypes = ['float32', 'float64', 'float64', 'float32']
    lines = [';'.join(names),
             '1,2;1234,5678;12345;0,123',
             '3,4;3456,7890;67890;,456']

    with open(str(fname), 'w') as fp:
        fp.write('\n'.join(lines) + '\n')

    basic_32_ref = [1.2, 3.4]
    basic_64_ref = [1234.5678, 3456.7890]
    round_ref = [12345, 67890]
    decimal_only_ref = [0.123, 0.456]

    df = read_csv(str(fname), names=names, dtype=dtypes, skiprows=1,
                  delimiter=';', decimal=',')

    np.testing.assert_allclose(basic_32_ref, df['basic_32'])
    np.testing.assert_allclose(basic_64_ref, df['basic_64'])
    np.testing.assert_allclose(round_ref, df['round'])
    np.testing.assert_allclose(decimal_only_ref, df['decimal_only'])


def test_csv_reader_thousands(tmpdir):
    fname = tmpdir.mkdir("gdf_csv").join("tmp_csvreader_file13.csv")

    names = dtypes = ["float32", "float64", "int32", "int64"]
    lines = [','.join(names),
             "1'234.5, 1'234.567, 1'234'567, 1'234'567'890",
             "12'345.6, 123'456.7, 12'345, 123'456'789"]

    with open(str(fname), 'w') as fp:
        fp.write('\n'.join(lines) + '\n')

    f32_ref = [1234.5, 12345.6]
    f64_ref = [1234.567, 123456.7]
    int32_ref = [1234567, 12345]
    int64_ref = [1234567890, 123456789]

    df = read_csv(str(fname), names=names, dtype=dtypes, skiprows=1,
                  thousands="'")

    np.testing.assert_allclose(f32_ref, df['float32'])
    np.testing.assert_allclose(f64_ref, df['float64'])
    np.testing.assert_allclose(int32_ref, df['int32'])
    np.testing.assert_allclose(int64_ref, df['int64'])


def test_csv_reader_buffer():

    names = dtypes = ["float32", "int32", "date"]
    lines = [','.join(names),
             "1234.5, 1234567, 11/22/1995",
             "12345.6, 12345, 1/2/2002"]

    buffer = '\n'.join(lines) + '\n'

    f32_ref = [1234.5, 12345.6]
    int32_ref = [1234567, 12345]

    df_str = read_csv(StringIO(buffer),
                      names=names, dtype=dtypes, skiprows=1)
    np.testing.assert_allclose(f32_ref, df_str['float32'])
    np.testing.assert_allclose(int32_ref, df_str['int32'])
    assert("1995-11-22T00:00:00.000" == str(df_str['date'][0]))
    assert("2002-01-02T00:00:00.000" == str(df_str['date'][1]))

    df_bytes = read_csv(BytesIO(str.encode(buffer)),
                        names=names, dtype=dtypes, skiprows=1)
    np.testing.assert_allclose(f32_ref, df_bytes['float32'])
    np.testing.assert_allclose(int32_ref, df_bytes['int32'])
    assert("1995-11-22T00:00:00.000" == str(df_bytes['date'][0]))
    assert("2002-01-02T00:00:00.000" == str(df_bytes['date'][1]))


def test_csv_reader_buffer_strings():

    names = ['text', 'int']
    dtypes = ['str', 'int']
    lines = [','.join(names), 'a,0', 'b,0', 'c,0', 'd,0']

    buffer = '\n'.join(lines) + '\n'

    cols_str = read_csv_strings(StringIO(buffer),
                                names=names, dtype=dtypes, skiprows=1)
    assert(len(cols_str) == 2)
    assert(type(cols_str[0]) == nvstrings.nvstrings)
    assert(type(cols_str[1]) == cudf.Series)
    assert(cols_str[0].sublist([0]).to_host()[0] == 'a')
    assert(cols_str[0].sublist([1]).to_host()[0] == 'b')
    assert(cols_str[0].sublist([2]).to_host()[0] == 'c')
    assert(cols_str[0].sublist([3]).to_host()[0] == 'd')

    cols_bytes = read_csv_strings(BytesIO(str.encode(buffer)),
                                  names=names, dtype=dtypes, skiprows=1)
    assert(len(cols_bytes) == 2)
    assert(type(cols_bytes[0]) == nvstrings.nvstrings)
    assert(type(cols_bytes[1]) == cudf.Series)
    assert(cols_bytes[0].sublist([0]).to_host()[0] == 'a')
    assert(cols_bytes[0].sublist([1]).to_host()[0] == 'b')
    assert(cols_bytes[0].sublist([2]).to_host()[0] == 'c')
    assert(cols_bytes[0].sublist([3]).to_host()[0] == 'd')


def test_csv_reader_gzip_compression(tmpdir):

    fname = tmpdir.mkdir("gdf_csv").join('tmp_csvreader_file10.csv.gz')

    df = make_datetime_dataframe()
    df.to_csv(fname, index=False, header=False, compression='gzip')

    df_out = pd.read_csv(fname, names=['col1', 'col2'], parse_dates=[0, 1],
                         dayfirst=True, compression='gzip')
    dtypes = ['date', 'date']
    out = read_csv(str(fname), names=list(df.columns.values), dtype=dtypes,
                   dayfirst=True, compression='gzip')

    assert len(out.columns) == len(df_out.columns)
    pd.util.testing.assert_frame_equal(df_out, out.to_pandas())


@pytest.mark.parametrize('names, dtypes, data, trues, falses', [
    (['A', 'B'], ['int32', 'int32'], 'True,1\nFalse,2\nTrue,3', None, None),
    (['A', 'B'], ['int32', 'int32'], 'YES,1\nno,2\nyes,3\nNo,4\nYes,5',
        ["yes", "Yes", "YES"], ["no", "NO", "No"]),
    (['A', 'B'], ['int32', 'int32'], 'foo,bar\nbar,foo', ['foo'], ['bar'])
])
def test_csv_reader_bools(tmpdir, names, dtypes, data, trues, falses):
    fname = tmpdir.mkdir("gdf_csv").join("tmp_csvreader_file11.csv")

    lines = [','.join(names), data]

    with open(str(fname), 'w') as fp:
        fp.write('\n'.join(lines) + '\n')

    # Usage of true_values and false_values makes that column into bool type
    df_out = pd.read_csv(fname, names=names, skiprows=1,
                         dtype=(dtypes[0] if dtypes else None),
                         true_values=trues, false_values=falses)

    out = read_csv(str(fname), names=names, dtype=dtypes, skiprows=1,
                   true_values=trues, false_values=falses)

    assert len(out.columns) == len(df_out.columns)
    assert len(out) == len(df_out)


def test_csv_quotednumbers(tmpdir):
    fname = tmpdir.mkdir("gdf_csv").join("tmp_csvreader_file12.csv")

    names = ['integer', 'decimal']
    dtypes = ['int32', 'float32']
    lines = [','.join(names),
             '1,"3.14"', '"2","300"', '"3",10101.0101', '4,"6.28318"']

    with open(str(fname), 'w') as fp:
        fp.write('\n'.join(lines) + '\n')

    integer_ref = [1, 2, 3, 4]
    decimal_ref = [3.14, 300, 10101.0101, 6.28318]

    cols1 = read_csv(str(fname), names=names, dtype=dtypes, skiprows=1)
    cols2 = read_csv_strings(str(fname), names=names, dtype=dtypes, skiprows=1)

    assert(len(cols2) == 2)
    np.testing.assert_allclose(integer_ref, cols1['integer'])
    np.testing.assert_allclose(decimal_ref, cols1['decimal'])
    np.testing.assert_allclose(integer_ref, cols2[0])
    np.testing.assert_allclose(decimal_ref, cols2[1])


def test_csv_reader_nrows(tmpdir):
    fname = tmpdir.mkdir("gdf_csv").join("tmp_csvreader_file14.csv")

    names = ["int1", "int2"]
    dtypes = ["int32", "int32"]

    rows = 4000000
    read_rows = (rows*3)//4
    skip_rows = (rows - read_rows)//2
    sample_skip = 1000

    with open(str(fname), 'w') as fp:
        fp.write(','.join(names) + '\n')
        for i in range(rows):
            fp.write(str(i) + ', ' + str(2*i) + ' \n')

    # with specified names
    df = read_csv(str(fname),
                  names=names, dtype=dtypes,
                  skiprows=skip_rows + 1, nrows=read_rows)
    assert(df.shape == (read_rows, 2))
    for row in range(0, read_rows//sample_skip, sample_skip):
        assert(df['int1'][row] == row + skip_rows)
        assert(df['int2'][row] == 2 * (row + skip_rows))
    assert(df['int2'][read_rows - 1] == 2 * (read_rows - 1 + skip_rows))

    # with column name inference
    df = read_csv(str(fname),
                  dtype=dtypes,
                  skiprows=skip_rows + 1, nrows=read_rows)
    assert(df.shape == (read_rows, 2))
    assert(str(skip_rows) in list(df)[0])
    assert(str(2*skip_rows) in list(df)[1])
    for row in range(0, read_rows//sample_skip, sample_skip):
        assert(df[list(df)[0]][row] == row + skip_rows + 1)
        assert(df[list(df)[1]][row] == 2 * (row + skip_rows + 1))
    assert(df[list(df)[1]][read_rows - 1] == 2 * (read_rows + skip_rows))

    # nrows larger than the file
    df = read_csv(str(fname),
                  dtype=dtypes, nrows=rows*2)
    assert(df.shape == (rows, 2))
    for row in range(0, rows//sample_skip, sample_skip):
        assert(df['int1'][row] == row)
        assert(df['int2'][row] == 2 * row)
    assert(df['int2'][rows - 1] == 2 * (rows - 1))

    # nrows + skiprows larger than the file
    df = read_csv(str(fname),
                  dtype=dtypes, nrows=read_rows, skiprows=read_rows)
    assert(df.shape == (rows - read_rows, 2))

    # nrows equal to zero
    df = read_csv(str(fname),
                  dtype=dtypes,
                  nrows=0)
    assert(df.shape == (0, 2))

    # with both skipfooter and nrows - should throw
    with pytest.raises(ValueError):
        read_csv(str(fname),
                 nrows=read_rows, skipfooter=1)


def test_csv_reader_gzip_compression_strings(tmpdir):
    fnamebase = tmpdir.mkdir("gdf_csv")
    fname = fnamebase.join("tmp_csvreader_file15.csv")
    fnamez = fnamebase.join("tmp_csvreader_file15.csv.gz")

    names = ['text', 'int']
    dtypes = ['str', 'int']
    lines = [','.join(names), 'a,0', 'b,0', 'c,0', 'd,0']

    with open(str(fname), 'w') as fp:
        fp.write('\n'.join(lines) + '\n')

    with open(str(fname), 'rb') as f_in, gzip.open(str(fnamez), 'wb') as f_out:
        shutil.copyfileobj(f_in, f_out)

    cols = read_csv_strings(str(fnamez), names=names, dtype=dtypes, skiprows=1,
                            decimal='.', thousands="'", compression='gzip')

    assert(len(cols) == 2)
    assert(type(cols[0]) == nvstrings.nvstrings)
    assert(type(cols[1]) == cudf.Series)
    assert(cols[0].sublist([0]).to_host()[0] == 'a')
    assert(cols[0].sublist([1]).to_host()[0] == 'b')
    assert(cols[0].sublist([2]).to_host()[0] == 'c')
    assert(cols[0].sublist([3]).to_host()[0] == 'd')


@pytest.mark.parametrize('skip_rows', [0, 2, 4])
@pytest.mark.parametrize('header_row', [0, 2])
def test_csv_reader_skiprows_header(skip_rows, header_row):

    names = ['float_point', 'integer']
    dtypes = ['float64', 'int64']
    lines = [','.join(names),
             '1.2, 1',
             '2.3, 2',
             '3.4, 3',
             '4.5, 4',
             '5.6, 5',
             '6.7, 6']
    buffer = '\n'.join(lines) + '\n'

    cu_df = read_csv(StringIO(buffer), dtype=dtypes,
                     skiprows=skip_rows, header=header_row)
    pd_df = pd.read_csv(StringIO(buffer),
                        skiprows=skip_rows, header=header_row)

    assert(cu_df.shape == pd_df.shape)
    assert(list(cu_df.columns.values) == list(pd_df.columns.values))


def test_csv_reader_dtype_inference():
    names = ['float_point', 'integer']
    lines = [','.join(names),
             '1.2,1',
             '2.3,2',
             '3.4,3',
             '4.5,4',
             '5.6,5',
             '6.7,6']
    buffer = '\n'.join(lines) + '\n'
    cu_df = read_csv(StringIO(buffer))
    pd_df = pd.read_csv(StringIO(buffer))

    assert(cu_df.shape == pd_df.shape)
    assert(list(cu_df.columns.values) == list(pd_df.columns.values))


def test_csv_reader_dtype_inference_whitespace():
    names = ['float_point', 'integer']
    lines = [','.join(names),
             '  1.2,    1',
             '2.3,2    ',
             '  3.4,   3',
             ' 4.5,4',
             '5.6,  5',
             ' 6.7,6 ']
    buffer = '\n'.join(lines) + '\n'
    cu_df = read_csv(StringIO(buffer))
    pd_df = pd.read_csv(StringIO(buffer))

    assert(cu_df.shape == pd_df.shape)
    assert(list(cu_df.columns.values) == list(pd_df.columns.values))


def test_csv_reader_empty_dataframe():

    dtypes = ['float64', 'int64']
    buffer = 'float_point, integer\n'

    # should work fine with dtypes
    df = read_csv(StringIO(buffer), dtype=dtypes)
    assert(df.shape == (0, 2))

    # should raise an error without dtypes
    with pytest.raises(GDFError):
        read_csv(StringIO(buffer))


<<<<<<< HEAD
def test_csv_reader_carriage_return(tmpdir):

    fname = tmpdir.mkdir("gdf_csv").join("tmp_csvreader_file16.csv")

    rows = 1000

    with open(str(fname), 'w') as fp:
        for i in range(rows):
            fp.write(str(i) + ', ' + str(2*i) + '\r\n')

    df = read_csv(str(fname), names=["int1", "int2"])

    assert(len(df) == rows)
    for row in range(0, rows):
        assert(df['int1'][row] == row)
        assert(df['int2'][row] == 2 * row)
=======
def test_csv_reader_bzip2_compression(tmpdir):
    fname = tmpdir.mkdir("gdf_csv").join('tmp_csvreader_file16.csv.bz2')

    df = make_datetime_dataframe()
    df.to_csv(fname, index=False, header=False, compression='bz2')

    df_out = pd.read_csv(fname, names=['col1', 'col2'], parse_dates=[0, 1],
                         dayfirst=True, compression='bz2')
    dtypes = ['date', 'date']
    out = read_csv(str(fname), names=list(df.columns.values), dtype=dtypes,
                   dayfirst=True, compression='bz2')

    assert len(out.columns) == len(df_out.columns)
    pd.util.testing.assert_frame_equal(df_out, out.to_pandas())
>>>>>>> 471601e0
<|MERGE_RESOLUTION|>--- conflicted
+++ resolved
@@ -632,7 +632,6 @@
         read_csv(StringIO(buffer))
 
 
-<<<<<<< HEAD
 def test_csv_reader_carriage_return(tmpdir):
 
     fname = tmpdir.mkdir("gdf_csv").join("tmp_csvreader_file16.csv")
@@ -649,7 +648,8 @@
     for row in range(0, rows):
         assert(df['int1'][row] == row)
         assert(df['int2'][row] == 2 * row)
-=======
+
+
 def test_csv_reader_bzip2_compression(tmpdir):
     fname = tmpdir.mkdir("gdf_csv").join('tmp_csvreader_file16.csv.bz2')
 
@@ -663,5 +663,4 @@
                    dayfirst=True, compression='bz2')
 
     assert len(out.columns) == len(df_out.columns)
-    pd.util.testing.assert_frame_equal(df_out, out.to_pandas())
->>>>>>> 471601e0
+    pd.util.testing.assert_frame_equal(df_out, out.to_pandas())