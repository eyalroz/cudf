--- conflicted
+++ resolved
@@ -14,11 +14,8 @@
 - PR #1412 Add DataFrame.pop()
 - PR #1420 Add script to build and test on a local gpuCI image
 - PR #1440 Add DatetimeColumn.min(), DatetimeColumn.max()
-<<<<<<< HEAD
 - PR #1455 Add Series.Shift via Numba kernel
-=======
 - PR #1441 Add Series level cumulative ops (cumsum, cummin, cummax, cumprod)
->>>>>>> fdbad328
 
 ## Improvements
 
