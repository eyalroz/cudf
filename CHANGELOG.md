--- conflicted
+++ resolved
@@ -1,15 +1,9 @@
-<<<<<<< HEAD
-# cuDF 0.5.0 (DATE TBD)
-
-## New Features
-
-- PR #411 added null support to gdf_order_by (new API), gdf_order_by_asc_desc (new function) and cudf_table::sort
-=======
 
 # cuDF 0.5.0 (Date TBD)
 
 ## New Features
 
+- PR #411 added null support to gdf_order_by (new API), gdf_order_by_asc_desc (new function) and cudf_table::sort
 - PR #455 CSV Reader: Add support for user-specified decimal point and thousands separator
 - PR #439 add `DataFrame.drop` method similar to pandas
 
@@ -18,7 +12,6 @@
  
 ## Bug Fixes
 
->>>>>>> 41dddfca
 
 # cuDF 0.4.0 (05 Dec 2018)
 
