<<<<<<< HEAD
# cuDF 0.5.0 

## New Features


## Improvements
- PR #426 Removed sort based groupby and refactored existing groupby APIs

 
## Bug Fixes


=======
# cuDF 0.5.0 (Date TBD)

## New Features

## Improvements

## Bug Fixes

>>>>>>> c0efddfc
# cuDF 0.4.0 (05 Dec 2018)

## New Features

- PR #398 add pandas-compatible `DataFrame.shape()` and `Series.shape()`
- PR #394 New documentation feature "10 Minutes to cuDF"
- PR #361 CSV Reader: Add support for strings with delimiters

## Improvements

 - PR #436 Improvements for type_dispatcher and wrapper structs
 - PR #429 Add CHANGELOG.md (this file)
 - PR #266 use faster CUDA-accelerated DataFrame column/Series concatenation.
 - PR #379 new C++ `type_dispatcher` reduces code complexity in supporting many data types.
 - PR #349 Improve performance for creating columns from memoryview objects
 - PR #445 Update reductions to use type_dispatcher. Adds integer types support to sum_of_squares. 
 - PR #448 Improve installation instructions in README.md
 - PR #456 Change default CMake build to Release, and added option for disabling compilation of tests
 
## Bug Fixes

 - PR #444 Fix csv_test CUDA too many resources requested fail. 
 - PR #396 added missing output buffer in validity tests for groupbys.
 - PR #408 Dockerfile updates for source reorganization
 - PR #437 Add cffi to Dockerfile conda env, fixes "cannot import name 'librmm'"
 - PR #417 Fix `map_test` failure with CUDA 10
 - PR #414 Fix CMake installation include file paths
 - PR #418 Properly cast string dtypes to programmatic dtypes when instantiating columns
 - PR #427 Fix and tests for Concatenation illegal memory access with nulls
 

# cuDF 0.3.0 (23 Nov 2018)

## New Features

 - PR #336 CSV Reader string support

## Improvements
 
 - PR #354 source code refactored for better organization. CMake build system overhaul. Beginning of transition to Cython bindings.
 - PR #290 Add support for typecasting to/from datetime dtype
 - PR #323 Add handling pyarrow boolean arrays in input/out, add tests
 - PR #325 GDF_VALIDITY_UNSUPPORTED now returned for algorithms that don't support non-empty valid bitmasks
 - PR #381 Faster InputTooLarge Join test completes in ms rather than minutes. 
 - PR #373 .gitignore improvements
 - PR #367 Doc cleanup & examples for DataFrame methods
 - PR #333 Add Rapids Memory Manager documentation
 - PR #321 Rapids Memory Manager adds file/line location logging and convenience macros
 - PR #334 Implement DataFrame `__copy__` and `__deepcopy__`
 - PR #271 Add NVTX ranges to pygdf 
 - PR #311 Document system requirements for conda install

## Bug Fixes

 - PR #337 Retain index on `scale()` function
 - PR #344 Fix test failure due to PyArrow 0.11 Boolean handling
 - PR #364 Remove noexcept from managed_allocator;  CMakeLists fix for NVstrings
 - PR #357 Fix bug that made all series be considered booleans for indexing
 - PR #351 replace conda env configuration for developers
 - PRs #346 #360 Fix CSV reading of negative numbers
 - PR #342 Fix CMake to use conda-installed nvstrings
 - PR #341 Preserve categorical dtype after groupby aggregations 
 - PR #315 ReadTheDocs build update to fix missing libcuda.so
 - PR #320 FIX out-of-bounds access error in reductions.cu 
 - PR #319 Fix out-of-bounds memory access in libcudf count_valid_bits
 - PR #303 Fix printing empty dataframe

# cuDF 0.2.0 and cuDF 0.1.0

These were initial releases of cuDF based on previously separate pyGDF and libGDF libraries.
<|MERGE_RESOLUTION|>--- conflicted
+++ resolved
@@ -1,26 +1,13 @@
-<<<<<<< HEAD
-# cuDF 0.5.0 
-
-## New Features
-
-
-## Improvements
-- PR #426 Removed sort based groupby and refactored existing groupby APIs
-
- 
-## Bug Fixes
-
-
-=======
 # cuDF 0.5.0 (Date TBD)
 
 ## New Features
 
 ## Improvements
-
+- PR #426 Removed sort-based groupby and refactored existing groupby APIs. Also improves C++/CUDA compile time.
+ 
 ## Bug Fixes
 
->>>>>>> c0efddfc
+
 # cuDF 0.4.0 (05 Dec 2018)
 
 ## New Features
