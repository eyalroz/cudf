# cuDF 0.8.0 (Date TBD)

## New Features

- PR #1524 Add GPU-accelerated JSON Lines parser with limited feature set
- PR #1569 Add support for Json objects to the JSON Lines reader
- PR #1654 Add cudf::apply_boolean_mask: faster replacement for gdf_apply_stencil
- PR #1487 cython gather/scatter

## Improvements

- PR #1701 Added `unique` method for stringColumns
- PR #1713 Add documentation for Dask-XGBoost
- PR #1666 CSV Reader: Improve performance for files with large number of columns

## Bug Fixes

- PR #1583 Fix underlying issue in `as_index()` that was causing `Series.quantile()` to fail
- PR #1680 Add errors= keyword to drop() to fix cudf-dask bug
- PR #1651 Fix `query` function on empty dataframe
- PR #1616 Fix CategoricalColumn to access categories by index instead of iteration
- PR #1660 Fix bug in `loc` when indexing with a column name (a string)
- PR #1683 ORC reader: fix timestamp conversion to UTC
- PR #1613 Improve CategoricalColumn.fillna(-1) performance
- PR #1709 Fix handling of `datetime64[ms]` in `dataframe.select_dtypes`
<<<<<<< HEAD
- PR #1687 CSV reader: return an empty dataframe for zero size input
=======
- PR #1704 CSV Reader: Add support for the plus sign in number fields
>>>>>>> d5f7f8b9


# cuDF 0.7.1 (11 May 2019)

## New Features

- PR #1702 Lazy load MultiIndex to return groupby performance to near optimal.

## Bug Fixes

- PR #1708 Fix handling of `datetime64[ms]` in `dataframe.select_dtypes`


# cuDF 0.7.0 (10 May 2019)

## New Features

- PR #982 Implement gdf_group_by_without_aggregations and gdf_unique_indices functions
- PR #1142 Add `GDF_BOOL` column type
- PR #1194 Implement overloads for CUDA atomic operations
- PR #1292 Implemented Bitwise binary ops AND, OR, XOR (&, |, ^)
- PR #1235 Add GPU-accelerated Parquet Reader
- PR #1335 Added local_dict arg in `DataFrame.query()`.
- PR #1282 Add Series and DataFrame.describe()
- PR #1356 Rolling windows
- PR #1381 Add DataFrame._get_numeric_data
- PR #1388 Add CODEOWNERS file to auto-request reviews based on where changes are made
- PR #1396 Add DataFrame.drop method
- PR #1413 Add DataFrame.melt method
- PR #1412 Add DataFrame.pop()
- PR #1419 Initial CSV writer function
- PR #1441 Add Series level cumulative ops (cumsum, cummin, cummax, cumprod)
- PR #1420 Add script to build and test on a local gpuCI image
- PR #1440 Add DatetimeColumn.min(), DatetimeColumn.max()
- PR #1455 Add Series.Shift via Numba kernel
- PR #1441 Add Series level cumulative ops (cumsum, cummin, cummax, cumprod)
- PR #1461 Add Python coverage test to gpu build
- PR #1445 Parquet Reader: Add selective reading of rows and row group
- PR #1532 Parquet Reader: Add support for INT96 timestamps
- PR #1516 Add Series and DataFrame.ndim
- PR #1556 Add libcudf C++ transition guide
- PR #1466 Add GPU-accelerated ORC Reader
- PR #1565 Add build script for nightly doc builds
- PR #1508 Add Series isna, isnull, and notna
- PR #1456 Add Series.diff() via Numba kernel
- PR #1588 Add Index `astype` typecasting
- PR #1301 MultiIndex support
- PR #1599 Level keyword supported in groupby
- PR #929 Add support operations to dataframe
- PR #1609 Groupby accept list of Series
- PR #1658 Support `group_keys=True` keyword in groupby method

## Improvements

- PR #1531 Refactor closures as private functions in gpuarrow
- PR #1404 Parquet reader page data decoding speedup
- PR #1076 Use `type_dispatcher` in join, quantiles, filter, segmented sort, radix sort and hash_groupby
- PR #1202 Simplify README.md
- PR #1149 CSV Reader: Change convertStrToValue() functions to `__device__` only
- PR #1238 Improve performance of the CUDA trie used in the CSV reader
- PR #1278 Update CONTRIBUTING for new conda environment yml naming conventions
- PR #1163 Refactored UnaryOps. Reduced API to two functions: `gdf_unary_math` and `gdf_cast`. Added `abs`, `-`, and `~` ops. Changed bindings to Cython
- PR #1284 Update docs version
- PR #1287 add exclude argument to cudf.select_dtype function
- PR #1286 Refactor some of the CSV Reader kernels into generic utility functions
- PR #1291 fillna in `Series.to_gpu_array()` and `Series.to_array()` can accept the scalar too now.
- PR #1005 generic `reduction` and `scan` support
- PR #1349 Replace modernGPU sort join with thrust.
- PR #1363 Add a dataframe.mean(...) that raises NotImplementedError to satisfy `dask.dataframe.utils.is_dataframe_like`
- PR #1319 CSV Reader: Use column wrapper for gdf_column output alloc/dealloc
- PR #1376 Change series quantile default to linear
- PR #1399 Replace CFFI bindings for NVTX functions with Cython bindings
- PR #1407 Rename and cleanup of `gdf_table` to `device_table`
- PR #1389 Refactored `set_null_count()`
- PR #1386 Added macros `GDF_TRY()`, `CUDF_TRY()` and `ASSERT_CUDF_SUCCEEDED()`
- PR #1435 Rework CMake and conda recipes to depend on installed libraries
- PR #1391 Tidy up bit-resolution-operation and bitmask class code
- PR #1439 Add cmake variable to enable compiling CUDA code with -lineinfo
- PR #1462 Add ability to read parquet files from arrow::io::RandomAccessFile
- PR #1453 Convert CSV Reader CFFI to Cython
- PR #1479 Convert Parquet Reader CFFI to Cython
- PR #1397 Add a utility function for producing an overflow-safe kernel launch grid configuration
- PR #1382 Add GPU parsing of nested brackets to cuIO parsing utilities
- PR #1481 Add cudf::table constructor to allocate a set of `gdf_column`s
- PR #1484 Convert GroupBy CFFI to Cython
- PR #1463 Allow and default melt keyword argument var_name to be None
- PR #1486 Parquet Reader: Use device_buffer rather than device_ptr
- PR #1525 Add cudatoolkit conda dependency
- PR #1520 Renamed `src/dataframe` to `src/table` and moved `table.hpp`. Made `types.hpp` to be type declarations only.
- PR #1492 Convert transpose CFFI to Cython
- PR #1495 Convert binary and unary ops CFFI to Cython
- PR #1503 Convert sorting and hashing ops CFFI to Cython
- PR #1522 Use latest release version in update-version CI script
- PR #1533 Remove stale join CFFI, fix memory leaks in join Cython
- PR #1521 Added `row_bitmask` to compute bitmask for rows of a table. Merged `valids_ops.cu` and `bitmask_ops.cu`
- PR #1553 Overload `hash_row` to avoid using intial hash values. Updated `gdf_hash` to select between overloads
- PR #1585 Updated `cudf::table` to maintain own copy of wrapped `gdf_column*`s
- PR #1559 Add `except +` to all Cython function definitions to catch C++ exceptions properly
- PR #1617 `has_nulls` and `column_dtypes` for `cudf::table`
- PR #1590 Remove CFFI from the build / install process entirely
- PR #1536 Convert gpuarrow CFFI to Cython
- PR #1655 Add `Column._pointer` as a way to access underlying `gdf_column*` of a `Column`
- PR #1655 Update readme conda install instructions for cudf version 0.6 and 0.7


## Bug Fixes

- PR #1233 Fix dtypes issue while adding the column to `str` dataframe.
- PR #1254 CSV Reader: fix data type detection for floating-point numbers in scientific notation
- PR #1289 Fix looping over each value instead of each category in concatenation
- PR #1293 Fix Inaccurate error message in join.pyx
- PR #1308 Add atomicCAS overload for `int8_t`, `int16_t`
- PR #1317 Fix catch polymorphic exception by reference in ipc.cu
- PR #1325 Fix dtype of null bitmasks to int8
- PR #1326 Update build documentation to use -DCMAKE_CXX11_ABI=ON
- PR #1334 Add "na_position" argument to CategoricalColumn sort_by_values
- PR #1321 Fix out of bounds warning when checking Bzip2 header
- PR #1359 Add atomicAnd/Or/Xor for integers
- PR #1354 Fix `fillna()` behaviour when replacing values with different dtypes
- PR #1347 Fixed core dump issue while passing dict_dtypes without column names in `cudf.read_csv()`
- PR #1379 Fixed build failure caused due to error: 'col_dtype' may be used uninitialized
- PR #1392 Update cudf Dockerfile and package_versions.sh
- PR #1385 Added INT8 type to `_schema_to_dtype` for use in GpuArrowReader
- PR #1393 Fixed a bug in `gdf_count_nonzero_mask()` for the case of 0 bits to count
- PR #1395 Update CONTRIBUTING to use the environment variable CUDF_HOME
- PR #1416 Fix bug at gdf_quantile_exact and gdf_quantile_appox
- PR #1421 Fix remove creation of series multiple times during `add_column()`
- PR #1405 CSV Reader: Fix memory leaks on read_csv() failure
- PR #1328 Fix CategoricalColumn to_arrow() null mask
- PR #1433 Fix NVStrings/categories includes
- PR #1432 Update NVStrings to 0.7.* to coincide with 0.7 development
- PR #1483 Modify CSV reader to avoid cropping blank quoted characters in non-string fields
- PR #1446 Merge 1275 hotfix from master into branch-0.7
- PR #1447 Fix legacy groupby apply docstring
- PR #1451 Fix hash join estimated result size is not correct
- PR #1454 Fix local build script improperly change directory permissions
- PR #1490 Require Dask 1.1.0+ for `is_dataframe_like` test or skip otherwise.
- PR #1491 Use more specific directories & groups in CODEOWNERS
- PR #1497 Fix Thrust issue on CentOS caused by missing default constructor of host_vector elements
- PR #1498 Add missing include guard to device_atomics.cuh and separated DEVICE_ATOMICS_TEST
- PR #1506 Fix csv-write call to updated NVStrings method
- PR #1510 Added nvstrings `fillna()` function
- PR #1507 Parquet Reader: Default string data to GDF_STRING
- PR #1535 Fix doc issue to ensure correct labelling of cudf.series
- PR #1537 Fix `undefined reference` link error in HashPartitionTest
- PR #1548 Fix ci/local/build.sh README from using an incorrect image example
- PR #1551 CSV Reader: Fix integer column name indexing
- PR #1586 Fix broken `scalar_wrapper::operator==`
- PR #1591 ORC/Parquet Reader: Fix missing import for FileNotFoundError exception
- PR #1573 Parquet Reader: Fix crash due to clash with ORC reader datasource
- PR #1607 Revert change of `column.to_dense_buffer` always return by copy for performance concerns
- PR #1618 ORC reader: fix assert & data output when nrows/skiprows isn't aligned to stripe boundaries
- PR #1631 Fix failure of TYPES_TEST on some gcc-7 based systems.
- PR #1641 CSV Reader: Fix skip_blank_lines behavior with Windows line terminators (\r\n)
- PR #1648 ORC reader: fix non-deterministic output when skiprows is non-zero
- PR #1676 Fix groupby `as_index` behaviour with `MultiIndex`
- PR #1659 Fix bug caused by empty groupbys and multiindex slicing throwing exceptions
- PR #1656 Correct Groupby failure in dask when un-aggregable columns are left in dataframe.
- PR #1689 Fix groupby performance regression
- PR #1694 Add Cython as a runtime dependency since it's required in `setup.py`


# cuDF 0.6.1 (25 Mar 2019)

## Bug Fixes

- PR #1275 Fix CentOS exception in DataFrame.hash_partition from using value "returned" by a void function


# cuDF 0.6.0 (22 Mar 2019)

## New Features

- PR #760 Raise `FileNotFoundError` instead of `GDF_FILE_ERROR` in `read_csv` if the file does not exist
- PR #539 Add Python bindings for replace function
- PR #823 Add Doxygen configuration to enable building HTML documentation for libcudf C/C++ API
- PR #807 CSV Reader: Add byte_range parameter to specify the range in the input file to be read
- PR #857 Add Tail method for Series/DataFrame and update Head method to use iloc
- PR #858 Add series feature hashing support
- PR #871 CSV Reader: Add support for NA values, including user specified strings
- PR #893 Adds PyArrow based parquet readers / writers to Python, fix category dtype handling, fix arrow ingest buffer size issues
- PR #867 CSV Reader: Add support for ignoring blank lines and comment lines
- PR #887 Add Series digitize method
- PR #895 Add Series groupby
- PR #898 Add DataFrame.groupby(level=0) support
- PR #920 Add feather, JSON, HDF5 readers / writers from PyArrow / Pandas
- PR #888 CSV Reader: Add prefix parameter for column names, used when parsing without a header
- PR #913 Add DLPack support: convert between cuDF DataFrame and DLTensor
- PR #939 Add ORC reader from PyArrow
- PR #918 Add Series.groupby(level=0) support
- PR #906 Add binary and comparison ops to DataFrame
- PR #958 Support unary and binary ops on indexes
- PR #964 Add `rename` method to `DataFrame`, `Series`, and `Index`
- PR #985 Add `Series.to_frame` method
- PR #985 Add `drop=` keyword to reset_index method
- PR #994 Remove references to pygdf
- PR #990 Add external series groupby support
- PR #988 Add top-level merge function to cuDF
- PR #992 Add comparison binaryops to DateTime columns
- PR #996 Replace relative path imports with absolute paths in tests
- PR #995 CSV Reader: Add index_col parameter to specify the column name or index to be used as row labels
- PR #1004 Add `from_gpu_matrix` method to DataFrame
- PR #997 Add property index setter
- PR #1007 Replace relative path imports with absolute paths in cudf
- PR #1013 select columns with df.columns
- PR #1016 Rename Series.unique_count() to nunique() to match pandas API
- PR #947 Prefixsum to handle nulls and float types
- PR #1029 Remove rest of relative path imports
- PR #1021 Add filtered selection with assignment for Dataframes
- PR #872 Adding NVCategory support to cudf apis
- PR #1052 Add left/right_index and left/right_on keywords to merge
- PR #1091 Add `indicator=` and `suffixes=` keywords to merge
- PR #1107 Add unsupported keywords to Series.fillna
- PR #1032 Add string support to cuDF python
- PR #1136 Removed `gdf_concat`
- PR #1153 Added function for getting the padded allocation size for valid bitmask
- PR #1148 Add cudf.sqrt for dataframes and Series
- PR #1159 Add Python bindings for libcudf dlpack functions
- PR #1155 Add __array_ufunc__ for DataFrame and Series for sqrt
- PR #1168 to_frame for series accepts a name argument


## Improvements

- PR #1218 Add dask-cudf page to API docs
- PR #892 Add support for heterogeneous types in binary ops with JIT
- PR #730 Improve performance of `gdf_table` constructor
- PR #561 Add Doxygen style comments to Join CUDA functions
- PR #813 unified libcudf API functions by replacing gpu_ with gdf_
- PR #822 Add support for `__cuda_array_interface__` for ingest
- PR #756 Consolidate common helper functions from unordered map and multimap
- PR #753 Improve performance of groupby sum and average, especially for cases with few groups.
- PR #836 Add ingest support for arrow chunked arrays in Column, Series, DataFrame creation
- PR #763 Format doxygen comments for csv_read_arg struct
- PR #532 CSV Reader: Use type dispatcher instead of switch block
- PR #694 Unit test utilities improvements
- PR #878 Add better indexing to Groupby
- PR #554 Add `empty` method and `is_monotonic` attribute to `Index`
- PR #1040 Fixed up Doxygen comment tags
- PR #909 CSV Reader: Avoid host->device->host copy for header row data
- PR #916 Improved unit testing and error checking for `gdf_column_concat`
- PR #941 Replace `numpy` call in `Series.hash_encode` with `numba`
- PR #942 Added increment/decrement operators for wrapper types
- PR #943 Updated `count_nonzero_mask` to return `num_rows` when the mask is null
- PR #952 Added trait to map C++ type to `gdf_dtype`
- PR #966 Updated RMM submodule.
- PR #998 Add IO reader/writer modules to API docs, fix for missing cudf.Series docs
- PR #1017 concatenate along columns for Series and DataFrames
- PR #1002 Support indexing a dataframe with another boolean dataframe
- PR #1018 Better concatenation for Series and Dataframes
- PR #1036 Use Numpydoc style docstrings
- PR #1047 Adding gdf_dtype_extra_info to gdf_column_view_augmented
- PR #1054 Added default ctor to SerialTrieNode to overcome Thrust issue in CentOS7 + CUDA10
- PR #1024 CSV Reader: Add support for hexadecimal integers in integral-type columns
- PR #1033 Update `fillna()` to use libcudf function `gdf_replace_nulls`
- PR #1066 Added inplace assignment for columns and select_dtypes for dataframes
- PR #1026 CSV Reader: Change the meaning and type of the quoting parameter to match Pandas
- PR #1100 Adds `CUDF_EXPECTS` error-checking macro
- PR #1092 Fix select_dtype docstring
- PR #1111 Added cudf::table
- PR #1108 Sorting for datetime columns
- PR #1120 Return a `Series` (not a `Column`) from `Series.cat.set_categories()`
- PR #1128 CSV Reader: The last data row does not need to be line terminated
- PR #1183 Bump Arrow version to 0.12.1
- PR #1208 Default to CXX11_ABI=ON
- PR #1252 Fix NVStrings dependencies for cuda 9.2 and 10.0

## Bug Fixes

- PR #821 Fix flake8 issues revealed by flake8 update
- PR #808 Resolved renamed `d_columns_valids` variable name
- PR #820 CSV Reader: fix the issue where reader adds additional rows when file uses \r\n as a line terminator
- PR #780 CSV Reader: Fix scientific notation parsing and null values for empty quotes
- PR #815 CSV Reader: Fix data parsing when tabs are present in the input CSV file
- PR #850 Fix bug where left joins where the left df has 0 rows causes a crash
- PR #861 Fix memory leak by preserving the boolean mask index
- PR #875 Handle unnamed indexes in to/from arrow functions
- PR #877 Fix ingest of 1 row arrow tables in from arrow function
- PR #876 Added missing `<type_traits>` include
- PR #889 Deleted test_rmm.py which has now moved to RMM repo
- PR #866 Merge v0.5.1 numpy ABI hotfix into 0.6
- PR #917 value_counts return int type on empty columns
- PR #611 Renamed `gdf_reduce_optimal_output_size()` -> `gdf_reduction_get_intermediate_output_size()`
- PR #923 fix index for negative slicing for cudf dataframe and series
- PR #927 CSV Reader: Fix category GDF_CATEGORY hashes not being computed properly
- PR #921 CSV Reader: Fix parsing errors with delim_whitespace, quotations in the header row, unnamed columns
- PR #933 Fix handling objects of all nulls in series creation
- PR #940 CSV Reader: Fix an issue where the last data row is missing when using byte_range
- PR #945 CSV Reader: Fix incorrect datetime64 when milliseconds or space separator are used
- PR #959 Groupby: Problem with column name lookup
- PR #950 Converting dataframe/recarry with non-contiguous arrays
- PR #963 CSV Reader: Fix another issue with missing data rows when using byte_range
- PR #999 Fix 0 sized kernel launches and empty sort_index exception
- PR #993 Fix dtype in selecting 0 rows from objects
- PR #1009 Fix performance regression in `to_pandas` method on DataFrame
- PR #1008 Remove custom dask communication approach
- PR #1001 CSV Reader: Fix a memory access error when reading a large (>2GB) file with date columns
- PR #1019 Binary Ops: Fix error when one input column has null mask but other doesn't
- PR #1014 CSV Reader: Fix false positives in bool value detection
- PR #1034 CSV Reader: Fix parsing floating point precision and leading zero exponents
- PR #1044 CSV Reader: Fix a segfault when byte range aligns with a page
- PR #1058 Added support for `DataFrame.loc[scalar]`
- PR #1060 Fix column creation with all valid nan values
- PR #1073 CSV Reader: Fix an issue where a column name includes the return character
- PR #1090 Updating Doxygen Comments
- PR #1080 Fix dtypes returned from loc / iloc because of lists
- PR #1102 CSV Reader: Minor fixes and memory usage improvements
- PR #1174: Fix release script typo
- PR #1137 Add prebuild script for CI
- PR #1118 Enhanced the `DataFrame.from_records()` feature
- PR #1129 Fix join performance with index parameter from using numpy array
- PR #1145 Issue with .agg call on multi-column dataframes
- PR #908 Some testing code cleanup
- PR #1167 Fix issue with null_count not being set after inplace fillna()
- PR #1184 Fix iloc performance regression
- PR #1185 Support left_on/right_on and also on=str in merge
- PR #1200 Fix allocating bitmasks with numba instead of rmm in allocate_mask function
- PR #1213 Fix bug with csv reader requesting subset of columns using wrong datatype
- PR #1223 gpuCI: Fix label on rapidsai channel on gpu build scripts
- PR #1242 Add explicit Thrust exec policy to fix NVCATEGORY_TEST segfault on some platforms
- PR #1246 Fix categorical tests that failed due to bad implicit type conversion
- PR #1255 Fix overwriting conda package main label uploads
- PR #1259 Add dlpack includes to pip build


# cuDF 0.5.1 (05 Feb 2019)

## Bug Fixes

- PR #842 Avoid using numpy via cimport to prevent ABI issues in Cython compilation


# cuDF 0.5.0 (28 Jan 2019)

## New Features

- PR #722 Add bzip2 decompression support to `read_csv()`
- PR #693 add ZLIB-based GZIP/ZIP support to `read_csv_strings()`
- PR #411 added null support to gdf_order_by (new API) and cudf_table::sort
- PR #525 Added GitHub Issue templates for bugs, documentation, new features, and questions
- PR #501 CSV Reader: Add support for user-specified decimal point and thousands separator to read_csv_strings()
- PR #455 CSV Reader: Add support for user-specified decimal point and thousands separator to read_csv()
- PR #439 add `DataFrame.drop` method similar to pandas
- PR #356 add `DataFrame.transpose` method and `DataFrame.T` property similar to pandas
- PR #505 CSV Reader: Add support for user-specified boolean values
- PR #350 Implemented Series replace function
- PR #490 Added print_env.sh script to gather relevant environment details when reporting cuDF issues
- PR #474 add ZLIB-based GZIP/ZIP support to `read_csv()`
- PR #547 Added melt similar to `pandas.melt()`
- PR #491 Add CI test script to check for updates to CHANGELOG.md in PRs
- PR #550 Add CI test script to check for style issues in PRs
- PR #558 Add CI scripts for cpu-based conda and gpu-based test builds
- PR #524 Add Boolean Indexing
- PR #564 Update python `sort_values` method to use updated libcudf `gdf_order_by` API
- PR #509 CSV Reader: Input CSV file can now be passed in as a text or a binary buffer
- PR #607 Add `__iter__` and iteritems to DataFrame class
- PR #643 added a new api gdf_replace_nulls that allows a user to replace nulls in a column

## Improvements

- PR #426 Removed sort-based groupby and refactored existing groupby APIs. Also improves C++/CUDA compile time.
- PR #461 Add `CUDF_HOME` variable in README.md to replace relative pathing.
- PR #472 RMM: Created centralized rmm::device_vector alias and rmm::exec_policy
- PR #500 Improved the concurrent hash map class to support partitioned (multi-pass) hash table building.
- PR #454 Improve CSV reader docs and examples
- PR #465 Added templated C++ API for RMM to avoid explicit cast to `void**`
- PR #513 `.gitignore` tweaks
- PR #521 Add `assert_eq` function for testing
- PR #502 Simplify Dockerfile for local dev, eliminate old conda/pip envs
- PR #549 Adds `-rdynamic` compiler flag to nvcc for Debug builds
- PR #472 RMM: Created centralized rmm::device_vector alias and rmm::exec_policy
- PR #577 Added external C++ API for scatter/gather functions
- PR #500 Improved the concurrent hash map class to support partitioned (multi-pass) hash table building
- PR #583 Updated `gdf_size_type` to `int`
- PR #500 Improved the concurrent hash map class to support partitioned (multi-pass) hash table building
- PR #617 Added .dockerignore file. Prevents adding stale cmake cache files to the docker container
- PR #658 Reduced `JOIN_TEST` time by isolating overflow test of hash table size computation
- PR #664 Added Debuging instructions to README
- PR #651 Remove noqa marks in `__init__.py` files
- PR #671 CSV Reader: uncompressed buffer input can be parsed without explicitly specifying compression as None
- PR #684 Make RMM a submodule
- PR #718 Ensure sum, product, min, max methods pandas compatibility on empty datasets
- PR #720 Refactored Index classes to make them more Pandas-like, added CategoricalIndex
- PR #749 Improve to_arrow and from_arrow Pandas compatibility
- PR #766 Remove TravisCI references, remove unused variables from CMake, fix ARROW_VERSION in Cmake
- PR #773 Add build-args back to Dockerfile and handle dependencies based on environment yml file
- PR #781 Move thirdparty submodules to root and symlink in /cpp
- PR #843 Fix broken cudf/python API examples, add new methods to the API index

## Bug Fixes

- PR #569 CSV Reader: Fix days being off-by-one when parsing some dates
- PR #531 CSV Reader: Fix incorrect parsing of quoted numbers
- PR #465 Added templated C++ API for RMM to avoid explicit cast to `void**`
- PR #473 Added missing <random> include
- PR #478 CSV Reader: Add api support for auto column detection, header, mangle_dupe_cols, usecols
- PR #495 Updated README to correct where cffi pytest should be executed
- PR #501 Fix the intermittent segfault caused by the `thousands` and `compression` parameters in the csv reader
- PR #502 Simplify Dockerfile for local dev, eliminate old conda/pip envs
- PR #512 fix bug for `on` parameter in `DataFrame.merge` to allow for None or single column name
- PR #511 Updated python/cudf/bindings/join.pyx to fix cudf merge printing out dtypes
- PR #513 `.gitignore` tweaks
- PR #521 Add `assert_eq` function for testing
- PR #537 Fix CMAKE_CUDA_STANDARD_REQURIED typo in CMakeLists.txt
- PR #447 Fix silent failure in initializing DataFrame from generator
- PR #545 Temporarily disable csv reader thousands test to prevent segfault (test re-enabled in PR #501)
- PR #559 Fix Assertion error while using `applymap` to change the output dtype
- PR #575 Update `print_env.sh` script to better handle missing commands
- PR #612 Prevent an exception from occuring with true division on integer series.
- PR #630 Fix deprecation warning for `pd.core.common.is_categorical_dtype`
- PR #622 Fix Series.append() behaviour when appending values with different numeric dtype
- PR #603 Fix error while creating an empty column using None.
- PR #673 Fix array of strings not being caught in from_pandas
- PR #644 Fix return type and column support of dataframe.quantile()
- PR #634 Fix create `DataFrame.from_pandas()` with numeric column names
- PR #654 Add resolution check for GDF_TIMESTAMP in Join
- PR #648 Enforce one-to-one copy required when using `numba>=0.42.0`
- PR #645 Fix cmake build type handling not setting debug options when CMAKE_BUILD_TYPE=="Debug"
- PR #669 Fix GIL deadlock when launching multiple python threads that make Cython calls
- PR #665 Reworked the hash map to add a way to report the destination partition for a key
- PR #670 CMAKE: Fix env include path taking precedence over libcudf source headers
- PR #674 Check for gdf supported column types
- PR #677 Fix 'gdf_csv_test_Dates' gtest failure due to missing nrows parameter
- PR #604 Fix the parsing errors while reading a csv file using `sep` instead of `delimiter`.
- PR #686 Fix converting nulls to NaT values when converting Series to Pandas/Numpy
- PR #689 CSV Reader: Fix behavior with skiprows+header to match pandas implementation
- PR #691 Fixes Join on empty input DFs
- PR #706 CSV Reader: Fix broken dtype inference when whitespace is in data
- PR #717 CSV reader: fix behavior when parsing a csv file with no data rows
- PR #724 CSV Reader: fix build issue due to parameter type mismatch in a std::max call
- PR #734 Prevents reading undefined memory in gpu_expand_mask_bits numba kernel
- PR #747 CSV Reader: fix an issue where CUDA allocations fail with some large input files
- PR #750 Fix race condition for handling NVStrings in CMake
- PR #719 Fix merge column ordering
- PR #770 Fix issue where RMM submodule pointed to wrong branch and pin other to correct branches
- PR #778 Fix hard coded ABI off setting
- PR #784 Update RMM submodule commit-ish and pip paths
- PR #794 Update `rmm::exec_policy` usage to fix segmentation faults when used as temprory allocator.
- PR #800 Point git submodules to branches of forks instead of exact commits


# cuDF 0.4.0 (05 Dec 2018)

## New Features

- PR #398 add pandas-compatible `DataFrame.shape()` and `Series.shape()`
- PR #394 New documentation feature "10 Minutes to cuDF"
- PR #361 CSV Reader: Add support for strings with delimiters

## Improvements

 - PR #436 Improvements for type_dispatcher and wrapper structs
 - PR #429 Add CHANGELOG.md (this file)
 - PR #266 use faster CUDA-accelerated DataFrame column/Series concatenation.
 - PR #379 new C++ `type_dispatcher` reduces code complexity in supporting many data types.
 - PR #349 Improve performance for creating columns from memoryview objects
 - PR #445 Update reductions to use type_dispatcher. Adds integer types support to sum_of_squares.
 - PR #448 Improve installation instructions in README.md
 - PR #456 Change default CMake build to Release, and added option for disabling compilation of tests

## Bug Fixes

 - PR #444 Fix csv_test CUDA too many resources requested fail.
 - PR #396 added missing output buffer in validity tests for groupbys.
 - PR #408 Dockerfile updates for source reorganization
 - PR #437 Add cffi to Dockerfile conda env, fixes "cannot import name 'librmm'"
 - PR #417 Fix `map_test` failure with CUDA 10
 - PR #414 Fix CMake installation include file paths
 - PR #418 Properly cast string dtypes to programmatic dtypes when instantiating columns
 - PR #427 Fix and tests for Concatenation illegal memory access with nulls


# cuDF 0.3.0 (23 Nov 2018)

## New Features

 - PR #336 CSV Reader string support

## Improvements

 - PR #354 source code refactored for better organization. CMake build system overhaul. Beginning of transition to Cython bindings.
 - PR #290 Add support for typecasting to/from datetime dtype
 - PR #323 Add handling pyarrow boolean arrays in input/out, add tests
 - PR #325 GDF_VALIDITY_UNSUPPORTED now returned for algorithms that don't support non-empty valid bitmasks
 - PR #381 Faster InputTooLarge Join test completes in ms rather than minutes.
 - PR #373 .gitignore improvements
 - PR #367 Doc cleanup & examples for DataFrame methods
 - PR #333 Add Rapids Memory Manager documentation
 - PR #321 Rapids Memory Manager adds file/line location logging and convenience macros
 - PR #334 Implement DataFrame `__copy__` and `__deepcopy__`
 - PR #271 Add NVTX ranges to pygdf
 - PR #311 Document system requirements for conda install

## Bug Fixes

 - PR #337 Retain index on `scale()` function
 - PR #344 Fix test failure due to PyArrow 0.11 Boolean handling
 - PR #364 Remove noexcept from managed_allocator;  CMakeLists fix for NVstrings
 - PR #357 Fix bug that made all series be considered booleans for indexing
 - PR #351 replace conda env configuration for developers
 - PRs #346 #360 Fix CSV reading of negative numbers
 - PR #342 Fix CMake to use conda-installed nvstrings
 - PR #341 Preserve categorical dtype after groupby aggregations
 - PR #315 ReadTheDocs build update to fix missing libcuda.so
 - PR #320 FIX out-of-bounds access error in reductions.cu
 - PR #319 Fix out-of-bounds memory access in libcudf count_valid_bits
 - PR #303 Fix printing empty dataframe


# cuDF 0.2.0 and cuDF 0.1.0

These were initial releases of cuDF based on previously separate pyGDF and libGDF libraries.<|MERGE_RESOLUTION|>--- conflicted
+++ resolved
@@ -23,11 +23,8 @@
 - PR #1683 ORC reader: fix timestamp conversion to UTC
 - PR #1613 Improve CategoricalColumn.fillna(-1) performance
 - PR #1709 Fix handling of `datetime64[ms]` in `dataframe.select_dtypes`
-<<<<<<< HEAD
+- PR #1704 CSV Reader: Add support for the plus sign in number fields
 - PR #1687 CSV reader: return an empty dataframe for zero size input
-=======
-- PR #1704 CSV Reader: Add support for the plus sign in number fields
->>>>>>> d5f7f8b9
 
 
 # cuDF 0.7.1 (11 May 2019)
