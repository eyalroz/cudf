--- conflicted
+++ resolved
@@ -52,11 +52,8 @@
 - PR #942 Added increment/decrement operators for wrapper types
 - PR #966 Updated RMM submodule.
 - PR #998 Add IO reader/writer modules to API docs, fix for missing cudf.Series docs
-<<<<<<< HEAD
+- PR #1017 concatenate along columns for Series and DataFrames
 - PR #1002 Support indexing a dataframe with another boolean dataframe
-=======
-- PR #1017 concatenate along columns for Series and DataFrames
->>>>>>> 30fa8023
 
 ## Bug Fixes
 
