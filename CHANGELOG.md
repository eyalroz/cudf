--- conflicted
+++ resolved
@@ -21,11 +21,9 @@
 - PR #454 Improve CSV reader docs and examples
 - PR #465 Added templated C++ API for RMM to avoid explicit cast to `void**`
 - PR #472 RMM: Created centralized rmm::device_vector alias and rmm::exec_policy
-<<<<<<< HEAD
 - PR #577 Added external C++ API for scatter/gather functions
-=======
 - PR #583 Updated `gdf_size_type` to `int`
->>>>>>> 095e78c4
+
 
 ## Bug Fixes
 
