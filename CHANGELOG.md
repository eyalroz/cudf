--- conflicted
+++ resolved
@@ -8,14 +8,11 @@
 - PR #1335 Added local_dict arg in `DataFrame.query()`.
 - PR #1282 Add Series and DataFrame.describe()
 - PR #1381 Add DataFrame._get_numeric_data
-<<<<<<< HEAD
 - PR #1388 Add CODEOWNERS file to auto-request reviews based on where changes are made
-=======
 - PR #1396 Add DataFrame.drop method
 - PR #1413 Add DataFrame.melt method
 - PR #1412 Add DataFrame.pop()
 - PR #1440 Add DatetimeColumn.min(), DatetimeColumn.max()
->>>>>>> c1ac4d5c
 
 ## Improvements
 
