--- conflicted
+++ resolved
@@ -7,16 +7,13 @@
 gdf_error gdf_column_view(gdf_column *column, void *data, gdf_valid_type *valid,
                           gdf_size_type size, gdf_dtype dtype);
 
-<<<<<<< HEAD
 /* context operations */
 
 gdf_error gdf_context_view(gdf_context *context, int flag_sorted, gdf_method flag_method,
                            int flag_distinct);
 
-=======
 gdf_error gdf_column_view_augmented(gdf_column *column, void *data, gdf_valid_type *valid,
                           gdf_size_type size, gdf_dtype dtype, gdf_size_type null_count);
->>>>>>> 724bace6
 /* error handling */
 
 const char * gdf_error_get_name(gdf_error errcode);
